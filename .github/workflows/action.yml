name: Medusa Pipeline
on:
  pull_request:
    paths-ignore:
      - "docs/**"
      - "www/**"

jobs:
  unit-tests:
    runs-on: ubuntu-latest
    env:
      TURBO_TOKEN: ${{ secrets.TURBO_TOKEN }}
      TURBO_TEAM: ${{ secrets.TURBO_TEAM }}
    steps:
      - name: Cancel Previous Runs
        uses: styfle/cancel-workflow-action@0.9.1
        with:
          access_token: ${{ github.token }}

      - name: Checkout
        uses: actions/checkout@v2.3.5
        with:
          fetch-depth: 0

      - name: Setup Node.js environment
        uses: actions/setup-node@v2.4.1
        with:
          node-version: "14"
          cache: "yarn"

      - name: Assert changed
        run: ./scripts/assert-changed-files-actions.sh "packages"

      - name: Install dependencies
        uses: ./.github/actions/cache-bootstrap
        with:
          extension: unit-tests

      - name: Build
        run: yarn build

      - name: Test
        run: yarn test

  integration-tests-api:
    runs-on: ubuntu-latest
    env:
      TURBO_TOKEN: ${{ secrets.TURBO_TOKEN }}
      TURBO_TEAM: ${{ secrets.TURBO_TEAM }}

    services:
      redis:
        image: redis
        options: >-
          --health-cmd "redis-cli ping"
          --health-interval 10s
          --health-timeout 5s
          --health-retries 5
        ports:
          - 6379:6379
      postgres:
        image: postgres
        env:
          POSTGRES_PASSWORD: postgres
          POSTGRES_USER: postgres
        options: >-
          --health-cmd pg_isready
          --health-interval 10s
          --health-timeout 5s
          --health-retries 5
        ports:
          - 5432:5432

    strategy:
      matrix:
        chunk: [0, 1, 2, 3]

    steps:
      - name: Cancel Previous Runs
        uses: styfle/cancel-workflow-action@0.9.1
        with:
          access_token: ${{ github.token }}

      - name: Checkout
        uses: actions/checkout@v2.3.5
        with:
          fetch-depth: 0

      - name: Setup Node.js environment
        uses: actions/setup-node@v2.4.1
        with:
          node-version: "14"
          cache: "yarn"

      - name: Bootstrap packages
        uses: ./.github/actions/cache-bootstrap
        with:
          extension: integration-tests

      - name: Build Packages
<<<<<<< HEAD
        run: yarn run build
=======
        run: yarn build
>>>>>>> 91a237a3

      - name: Install dev cli
        run: sudo npm i -g medusa-dev-cli

      - name: Set path to medusa repo
        run: medusa-dev --set-path-to-repo `pwd`

      - name: use old yarn version
        run: yarn set version 1.19.0

      - name: Force install API
        run: medusa-dev --force-install
        working-directory: integration-tests/api

      - name: Build integration tests
        run: yarn build
        working-directory: integration-tests/api

      - name: Set Chunks
        id: set-test-chunks
        run: echo "::set-output name=test-chunks::$(npx jest --listTests --json | jq -cM '[_nwise(length / 4 | ceil)]')"
        working-directory: integration-tests/api

      - name: Set Chunk IDs
        run: echo "::set-output name=test-chunk-ids::$(echo $CHUNKS | jq -cM 'to_entries | map(.key)')"
        env:
          CHUNKS: ${{ steps['set-test-chunks'].outputs['test-chunks'] }}

      - name: Run integration tests
        run: echo $CHUNKS | jq '.[${{ matrix.chunk }}] | .[] | @text' | xargs yarn test --maxWorkers=50%
        working-directory: integration-tests/api
        env:
          DB_PASSWORD: postgres
          CHUNKS: ${{ steps['set-test-chunks'].outputs['test-chunks'] }}

  integration-tests-plugins:
    runs-on: ubuntu-latest
    env:
      TURBO_TOKEN: ${{ secrets.TURBO_TOKEN }}
      TURBO_TEAM: ${{ secrets.TURBO_TEAM }}

    services:
      postgres:
        image: postgres
        env:
          POSTGRES_PASSWORD: postgres
          POSTGRES_USER: postgres
        options: >-
          --health-cmd pg_isready
          --health-interval 10s
          --health-timeout 5s
          --health-retries 5
        ports:
          - 5432:5432

    steps:
      - name: Cancel Previous Runs
        uses: styfle/cancel-workflow-action@0.9.1
        with:
          access_token: ${{ github.token }}

      - name: Checkout
        uses: actions/checkout@v2.3.5
        with:
          fetch-depth: 0

      - name: Setup Node.js environment
        uses: actions/setup-node@v2.4.1
        with:
          node-version: "14"
          cache: "yarn"

      - name: Bootstrap packages
        uses: ./.github/actions/cache-bootstrap
        with:
          extension: integration-tests

      - name: Build Packages
        run: yarn run build

      - name: Install dev cli
        run: sudo npm i -g medusa-dev-cli

      - name: Set path to medusa repo
        run: medusa-dev --set-path-to-repo `pwd`

      - name: use old yarn version
        run: yarn set version 1.19.0

      - name: Force install
        run: medusa-dev --force-install
        working-directory: integration-tests/plugins

      - name: Build plugin integration tests
        run: yarn build
        working-directory: integration-tests/plugins

      - name: Run plugin integration tests
        run: yarn test:integration:plugins --maxWorkers=50% --silent=false
        env:
          DB_PASSWORD: postgres<|MERGE_RESOLUTION|>--- conflicted
+++ resolved
@@ -98,11 +98,7 @@
           extension: integration-tests
 
       - name: Build Packages
-<<<<<<< HEAD
         run: yarn run build
-=======
-        run: yarn build
->>>>>>> 91a237a3
 
       - name: Install dev cli
         run: sudo npm i -g medusa-dev-cli
