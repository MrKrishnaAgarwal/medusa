{
  "name": "medusa-test-utils",
  "version": "1.1.37",
  "description": "Test utils for Medusa",
  "main": "dist/index.js",
  "repository": {
    "type": "git",
    "url": "https://github.com/medusajs/medusa",
    "directory": "packages/medusa-test-utils"
  },
  "scripts": {
<<<<<<< HEAD
    "build": "babel src --out-dir dist/ --ignore **/__tests__",
    "prepare": "cross-env NODE_ENV=production npm run build",
    "watch": "babel -w src --out-dir dist/ --ignore **/__tests__"
=======
    "test": "jest",
    "build": "babel src --out-dir dist/",
    "watch": "babel -w src --out-dir dist/"
>>>>>>> 91a237a3
  },
  "author": "Sebastian Rindom",
  "license": "MIT",
  "devDependencies": {
    "@babel/cli": "^7.7.5",
    "@babel/core": "^7.7.5",
    "@babel/plugin-proposal-class-properties": "^7.7.4",
    "@babel/plugin-transform-runtime": "^7.7.6",
    "@babel/preset-env": "^7.7.5",
    "@babel/runtime": "^7.9.6",
    "cross-env": "^5.2.1",
    "eslint": "^6.8.0",
    "jest": "^25.5.2"
  },
  "dependencies": {
    "@babel/plugin-transform-classes": "^7.9.5",
    "medusa-core-utils": "^1.1.31",
    "randomatic": "^3.1.1"
  },
  "gitHead": "81a7ff73d012fda722f6e9ef0bd9ba0232d37808"
}<|MERGE_RESOLUTION|>--- conflicted
+++ resolved
@@ -9,15 +9,9 @@
     "directory": "packages/medusa-test-utils"
   },
   "scripts": {
-<<<<<<< HEAD
-    "build": "babel src --out-dir dist/ --ignore **/__tests__",
-    "prepare": "cross-env NODE_ENV=production npm run build",
-    "watch": "babel -w src --out-dir dist/ --ignore **/__tests__"
-=======
     "test": "jest",
     "build": "babel src --out-dir dist/",
     "watch": "babel -w src --out-dir dist/"
->>>>>>> 91a237a3
   },
   "author": "Sebastian Rindom",
   "license": "MIT",
