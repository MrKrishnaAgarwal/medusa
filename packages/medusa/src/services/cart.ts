import _ from "lodash"
import { MedusaError, Validator } from "medusa-core-utils"
import { BaseService } from "medusa-interfaces"
import { DeepPartial, EntityManager } from "typeorm"
import { IPriceSelectionStrategy } from "../interfaces/price-selection-strategy"
import { Address } from "../models/address"
import { Cart } from "../models/cart"
import { CustomShippingOption } from "../models/custom-shipping-option"
import { Customer } from "../models/customer"
import { Discount } from "../models/discount"
import { LineItem } from "../models/line-item"
import { ShippingMethod } from "../models/shipping-method"
import { AddressRepository } from "../repositories/address"
import { CartRepository } from "../repositories/cart"
import { PaymentSessionRepository } from "../repositories/payment-session"
import { ShippingMethodRepository } from "../repositories/shipping-method"
import {
  CartCreateProps,
  CartUpdateProps,
  FilterableCartProps,
  LineItemUpdate,
} from "../types/cart"
import { FindConfig, TotalField } from "../types/common"
import CustomerService from "./customer"
import DiscountService from "./discount"
import EventBusService from "./event-bus"
import GiftCardService from "./gift-card"
import LineItemService from "./line-item"
import PaymentProviderService from "./payment-provider"
import ProductService from "./product"
import ProductVariantService from "./product-variant"
import RegionService from "./region"
import ShippingOptionService from "./shipping-option"
import TaxProviderService from "./tax-provider"
import TotalsService from "./totals"
import InventoryService from "./inventory"
import CustomShippingOptionService from "./custom-shipping-option"
import LineItemAdjustmentService from "./line-item-adjustment"

type CartConstructorProps = {
  manager: EntityManager
  cartRepository: typeof CartRepository
  shippingMethodRepository: typeof ShippingMethodRepository
  addressRepository: typeof AddressRepository
  paymentSessionRepository: typeof PaymentSessionRepository
  eventBusService: EventBusService
  taxProviderService: TaxProviderService
  paymentProviderService: PaymentProviderService
  productService: ProductService
  productVariantService: ProductVariantService
  regionService: RegionService
  lineItemService: LineItemService
  shippingOptionService: ShippingOptionService
  customerService: CustomerService
  discountService: DiscountService
  giftCardService: GiftCardService
  totalsService: TotalsService
  inventoryService: InventoryService
  customShippingOptionService: CustomShippingOptionService
<<<<<<< HEAD
  lineItemAdjustmentService: LineItemAdjustmentService
=======
  priceSelectionStrategy: IPriceSelectionStrategy
>>>>>>> d4e6e311
}

type TotalsConfig = {
  force_taxes?: boolean
}

/* Provides layer to manipulate carts.
 * @implements BaseService
 */
class CartService extends BaseService {
  static Events = {
    CUSTOMER_UPDATED: "cart.customer_updated",
    CREATED: "cart.created",
    UPDATED: "cart.updated",
  }

  private manager_: EntityManager
  private shippingMethodRepository_: typeof ShippingMethodRepository
  private cartRepository_: typeof CartRepository
  private eventBus_: EventBusService
  private productVariantService_: ProductVariantService
  private productService_: ProductService
  private regionService_: RegionService
  private lineItemService_: LineItemService
  private paymentProviderService_: PaymentProviderService
  private customerService_: CustomerService
  private shippingOptionService_: ShippingOptionService
  private discountService_: DiscountService
  private giftCardService_: GiftCardService
  private taxProviderService_: TaxProviderService
  private totalsService_: TotalsService
  private addressRepository_: typeof AddressRepository
  private paymentSessionRepository_: typeof PaymentSessionRepository
  private inventoryService_: InventoryService
  private customShippingOptionService_: CustomShippingOptionService
<<<<<<< HEAD
  private lineItemAdjustmentService_: LineItemAdjustmentService
=======
  private priceSelectionStrategy_: IPriceSelectionStrategy
>>>>>>> d4e6e311

  constructor({
    manager,
    cartRepository,
    shippingMethodRepository,
    eventBusService,
    paymentProviderService,
    productService,
    productVariantService,
    taxProviderService,
    regionService,
    lineItemService,
    shippingOptionService,
    customerService,
    discountService,
    giftCardService,
    totalsService,
    addressRepository,
    paymentSessionRepository,
    inventoryService,
    customShippingOptionService,
<<<<<<< HEAD
    lineItemAdjustmentService,
=======
    priceSelectionStrategy,
>>>>>>> d4e6e311
  }: CartConstructorProps) {
    super()

    this.manager_ = manager
    this.shippingMethodRepository_ = shippingMethodRepository
    this.cartRepository_ = cartRepository
    this.eventBus_ = eventBusService
    this.productVariantService_ = productVariantService
    this.productService_ = productService
    this.regionService_ = regionService
    this.lineItemService_ = lineItemService
    this.paymentProviderService_ = paymentProviderService
    this.customerService_ = customerService
    this.shippingOptionService_ = shippingOptionService
    this.discountService_ = discountService
    this.giftCardService_ = giftCardService
    this.totalsService_ = totalsService
    this.addressRepository_ = addressRepository
    this.paymentSessionRepository_ = paymentSessionRepository
    this.inventoryService_ = inventoryService
    this.customShippingOptionService_ = customShippingOptionService
    this.taxProviderService_ = taxProviderService
<<<<<<< HEAD
    this.lineItemAdjustmentService_ = lineItemAdjustmentService
=======
    this.priceSelectionStrategy_ = priceSelectionStrategy
>>>>>>> d4e6e311
  }

  withTransaction(transactionManager: EntityManager): CartService {
    if (!transactionManager) {
      return this
    }

    const cloned = new CartService({
      manager: transactionManager,
      taxProviderService: this.taxProviderService_,
      cartRepository: this.cartRepository_,
      eventBusService: this.eventBus_,
      paymentProviderService: this.paymentProviderService_,
      paymentSessionRepository: this.paymentSessionRepository_,
      shippingMethodRepository: this.shippingMethodRepository_,
      productService: this.productService_,
      productVariantService: this.productVariantService_,
      regionService: this.regionService_,
      lineItemService: this.lineItemService_,
      shippingOptionService: this.shippingOptionService_,
      customerService: this.customerService_,
      discountService: this.discountService_,
      totalsService: this.totalsService_,
      addressRepository: this.addressRepository_,
      giftCardService: this.giftCardService_,
      inventoryService: this.inventoryService_,
      customShippingOptionService: this.customShippingOptionService_,
<<<<<<< HEAD
      lineItemAdjustmentService: this.lineItemAdjustmentService_,
=======
      priceSelectionStrategy: this.priceSelectionStrategy_,
>>>>>>> d4e6e311
    })

    cloned.transactionManager_ = transactionManager

    return cloned
  }

  transformQueryForTotals_(
    config: FindConfig<Cart>
  ): FindConfig<Cart> & { totalsToSelect: TotalField[] } {
    let { select, relations } = config

    if (!select) {
      return {
        select,
        relations,
        totalsToSelect: [],
      }
    }

    const totalFields = [
      "subtotal",
      "tax_total",
      "shipping_total",
      "discount_total",
      "gift_card_total",
      "total",
    ]

    const totalsToSelect = select.filter((v) =>
      totalFields.includes(v)
    ) as TotalField[]
    if (totalsToSelect.length > 0) {
      const relationSet = new Set(relations)
      relationSet.add("items")
      relationSet.add("items.tax_lines")
      relationSet.add("gift_cards")
      relationSet.add("discounts")
      relationSet.add("discounts.rule")
      // relationSet.add("discounts.parent_discount")
      // relationSet.add("discounts.parent_discount.rule")
      // relationSet.add("discounts.parent_discount.regions")
      relationSet.add("shipping_methods")
      relationSet.add("region")
      relationSet.add("region.tax_rates")
      relations = Array.from(relationSet.values())

      select = select.filter((v) => !totalFields.includes(v))
    }

    return {
      relations,
      select,
      totalsToSelect,
    }
  }

  async decorateTotals_(
    cart: Cart,
    totalsToSelect: TotalField[],
    options: TotalsConfig = { force_taxes: false }
  ): Promise<Cart> {
    const totals: { [K in TotalField]?: number | null } = {}

    for (const key of totalsToSelect) {
      switch (key) {
        case "total": {
          totals.total = await this.totalsService_.getTotal(cart, {
            force_taxes: options.force_taxes,
          })
          break
        }
        case "shipping_total": {
          totals.shipping_total = this.totalsService_.getShippingTotal(cart)
          break
        }
        case "discount_total":
          totals.discount_total = this.totalsService_.getDiscountTotal(cart)
          break
        case "tax_total":
          totals.tax_total = await this.totalsService_.getTaxTotal(
            cart,
            options.force_taxes
          )
          break
        case "gift_card_total":
          totals.gift_card_total = this.totalsService_.getGiftCardTotal(cart)
          break
        case "subtotal":
          totals.subtotal = this.totalsService_.getSubtotal(cart)
          break
        default:
          break
      }
    }

    return Object.assign(cart, totals)
  }

  /**
   * @param selector - the query object for find
   * @param config - config object
   * @return the result of the find operation
   */
  async list(
    selector: FilterableCartProps,
    config: FindConfig<Cart> = {}
  ): Promise<Cart[]> {
    const cartRepo = this.manager_.getCustomRepository(this.cartRepository_)

    const query = this.buildQuery_(selector, config)
    return await cartRepo.find(query)
  }

  /**
   * Gets a cart by id.
   * @param cartId - the id of the cart to get.
   * @param options - the options to get a cart
   * @param totalsConfig - configuration for retrieval of totals
   * @return the cart document.
   */
  async retrieve(
    cartId: string,
    options: FindConfig<Cart> = {},
    totalsConfig: TotalsConfig = {}
  ): Promise<Cart> {
    const cartRepo = this.manager_.getCustomRepository(this.cartRepository_)
    const validatedId = this.validateId_(cartId)

    const { select, relations, totalsToSelect } =
      this.transformQueryForTotals_(options)

    const query = this.buildQuery_(
      { id: validatedId },
      { ...options, select, relations }
    )

    if (relations && relations.length > 0) {
      query.relations = relations
    }

    if (select && select.length > 0) {
      query.select = select
    } else {
      delete query.select
    }

    const rels = query.relations
    delete query.relations

    const raw = await cartRepo.findOneWithRelations(rels, query)

    if (!raw) {
      throw new MedusaError(
        MedusaError.Types.NOT_FOUND,
        `Cart with ${cartId} was not found`
      )
    }

    return await this.decorateTotals_(raw, totalsToSelect, totalsConfig)
  }

  /**
   * Creates a cart.
   * @param data - the data to create the cart with
   * @return the result of the create operation
   */
  async create(data: CartCreateProps): Promise<Cart> {
    return this.atomicPhase_(async (manager: EntityManager) => {
      const cartRepo = manager.getCustomRepository(this.cartRepository_)
      const addressRepo = manager.getCustomRepository(this.addressRepository_)

      const { region_id } = data
      if (!region_id) {
        throw new MedusaError(
          MedusaError.Types.INVALID_DATA,
          `A region_id must be provided when creating a cart`
        )
      }

      const region = await this.regionService_.retrieve(region_id, {
        relations: ["countries"],
      })
      const regCountries = region.countries.map(({ iso_2 }) => iso_2)

      const toCreate: DeepPartial<Cart> = {}
      toCreate.region_id = region.id

      if (typeof data.email !== "undefined") {
        const customer = await this.createOrFetchUserFromEmail_(data.email)
        toCreate.customer = customer
        toCreate.customer_id = customer.id
        toCreate.email = customer.email
      }

      if (typeof data.shipping_address_id !== "undefined") {
        const addr = await addressRepo.findOne(data.shipping_address_id)
        if (addr && !regCountries.includes(addr.country_code)) {
          throw new MedusaError(
            MedusaError.Types.NOT_ALLOWED,
            "Shipping country not in region"
          )
        }

        toCreate.shipping_address = addr
      }

      if (!data.shipping_address) {
        if (region.countries.length === 1) {
          // Preselect the country if the region only has 1
          // and create address entity
          toCreate.shipping_address = addressRepo.create({
            country_code: regCountries[0],
          })
        }
      } else {
        if (!regCountries.includes(data.shipping_address.country_code)) {
          throw new MedusaError(
            MedusaError.Types.NOT_ALLOWED,
            "Shipping country not in region"
          )
        }

        toCreate.shipping_address = data.shipping_address
      }

      const remainingFields: (keyof Cart)[] = [
        "billing_address_id",
        "context",
        "type",
        "metadata",
        "discounts",
        "gift_cards",
      ]

      for (const k of remainingFields) {
        if (typeof data[k] !== "undefined" && k !== "object") {
          toCreate[k] = data[k]
        }
      }

      const inProgress = cartRepo.create(toCreate)
      const result = await cartRepo.save(inProgress)
      await this.eventBus_
        .withTransaction(manager)
        .emit(CartService.Events.CREATED, {
          id: result.id,
        })
      return result
    })
  }

  /**
   * Removes a line item from the cart.
   * @param cartId - the id of the cart that we will remove from
   * @param lineItemId - the line item to remove.
   * @return the result of the update operation
   */
  async removeLineItem(cartId: string, lineItemId: string): Promise<Cart> {
    return this.atomicPhase_(async (manager: EntityManager) => {
      const cart = await this.retrieve(cartId, {
        relations: [
          "items",
          "items.variant",
          "items.variant.product",
          "payment_sessions",
        ],
      })

      const lineItem = cart.items.find((li) => li.id === lineItemId)
      if (!lineItem) {
        return cart
      }

      // Remove shipping methods if they are not needed
      if (cart.shipping_methods && cart.shipping_methods.length) {
        for (const method of cart.shipping_methods) {
          await this.shippingOptionService_
            .withTransaction(manager)
            .deleteShippingMethod(method)
        }
      }

      for (const itm of cart.items) {
        await this.lineItemService_.withTransaction(manager).update(itm.id, {
          has_shipping: false,
        })
      }

      await this.lineItemService_.withTransaction(manager).delete(lineItem.id)

      const result = await this.retrieve(cartId)
      // Notify subscribers
      await this.eventBus_
        .withTransaction(manager)
        .emit(CartService.Events.UPDATED, {
          id: result.id,
        })
      return result
    })
  }

  /**
   * Checks if a given line item has a shipping method that can fulfill it.
   * Returns true if all products in the cart can be fulfilled with the current
   * shipping methods.
   * @param shippingMethods - the set of shipping methods to check from
   * @param lineItem - the line item
   * @return boolean representing wheter shipping method is validated
   */
  validateLineItemShipping_(
    shippingMethods: ShippingMethod[],
    lineItem: LineItem
  ): boolean {
    if (!lineItem.variant_id) {
      return true
    }

    if (
      shippingMethods &&
      shippingMethods.length &&
      lineItem.variant &&
      lineItem.variant.product
    ) {
      const productProfile = lineItem.variant.product.profile_id
      const selectedProfiles = shippingMethods.map(
        ({ shipping_option }) => shipping_option.profile_id
      )
      return selectedProfiles.includes(productProfile)
    }

    return false
  }

  /**
   * Adds a line item to the cart.
   * @param cartId - the id of the cart that we will add to
   * @param lineItem - the line item to add.
   * @return the result of the update operation
   */
  async addLineItem(cartId: string, lineItem: LineItem): Promise<Cart> {
    return this.atomicPhase_(async (manager: EntityManager) => {
      const cart = await this.retrieve(cartId, {
        relations: [
          "shipping_methods",
          "items",
          "items.adjustments",
          "payment_sessions",
          "items.variant",
          "items.variant.product",
          "discounts",
          "discounts.rule",
        ],
      })

      let currentItem: LineItem | undefined
      if (lineItem.should_merge) {
        currentItem = cart.items.find((line) => {
          if (line.should_merge && line.variant_id === lineItem.variant_id) {
            return _.isEqual(line.metadata, lineItem.metadata)
          }
          return false
        })
      }

      // If content matches one of the line items currently in the cart we can
      // simply update the quantity of the existing line item
      if (currentItem) {
        const newQuantity = currentItem.quantity + lineItem.quantity
        // Confirm inventory or throw error
        await this.inventoryService_
          .withTransaction(manager)
          .confirmInventory(lineItem.variant_id, newQuantity)

        await this.lineItemService_
          .withTransaction(manager)
          .update(currentItem.id, {
            quantity: newQuantity,
          })

        // delete old line item adjustments if line item already exists
        await this.lineItemAdjustmentService_
          .withTransaction(manager)
          .delete({ item_id: currentItem.id })
      } else {
        // Confirm inventory or throw error
        await this.inventoryService_
          .withTransaction(manager)
          .confirmInventory(lineItem.variant_id, lineItem.quantity)

        await this.lineItemService_.withTransaction(manager).create({
          ...lineItem,
          has_shipping: false,
          cart_id: cartId,
        })
      }

      for (const itm of cart.items) {
        await this.lineItemService_.withTransaction(manager).update(itm.id, {
          has_shipping: false,
        })
      }

      // Remove shipping methods
      if (cart.shipping_methods && cart.shipping_methods.length) {
        for (const method of cart.shipping_methods) {
          await this.shippingOptionService_
            .withTransaction(manager)
            .deleteShippingMethod(method)
        }
      }

      const result = await this.retrieve(cartId)
      await this.eventBus_
        .withTransaction(manager)
        .emit(CartService.Events.UPDATED, result)

      // potentially create/update line item adjustments
      await this.lineItemAdjustmentService_
        .withTransaction(manager)
        .createAdjustments(cart)

      return result
    })
  }

  /**
   * Updates a cart's existing line item.
   * @param cartId - the id of the cart to update
   * @param lineItemId - the id of the line item to update.
   * @param lineItemUpdate - the line item to update. Must include an id field.
   * @return the result of the update operation
   */
  async updateLineItem(
    cartId: string,
    lineItemId: string,
    lineItemUpdate: LineItemUpdate
  ): Promise<Cart> {
    return this.atomicPhase_(async (manager: EntityManager) => {
      const cart = await this.retrieve(cartId, {
        relations: ["items", "items.adjustments", "payment_sessions"],
      })

      // Ensure that the line item exists in the cart
      const lineItemExists = cart.items.find((i) => i.id === lineItemId)
      if (!lineItemExists) {
        throw new MedusaError(
          MedusaError.Types.INVALID_DATA,
          "A line item with the provided id doesn't exist in the cart"
        )
      }

      if (lineItemUpdate.quantity) {
        const hasInventory = await this.inventoryService_
          .withTransaction(manager)
          .confirmInventory(lineItemExists.variant_id, lineItemUpdate.quantity)

        if (!hasInventory) {
          throw new MedusaError(
            MedusaError.Types.NOT_ALLOWED,
            "Inventory doesn't cover the desired quantity"
          )
        }
      }

      const updatedLineItem = await this.lineItemService_
        .withTransaction(manager)
        .update(lineItemId, lineItemUpdate)

      await this.lineItemAdjustmentService_
        .withTransaction(manager)
        .delete({ item_id: lineItemId })

      await this.lineItemAdjustmentService_
        .withTransaction(manager)
        .createAdjustmentForLineItem(cart, updatedLineItem)

      // Update the line item
      const result = await this.retrieve(cartId)
      await this.eventBus_
        .withTransaction(manager)
        .emit(CartService.Events.UPDATED, result)
      return result
    })
  }

  /**
   * Ensures shipping total on cart is correct in regards to a potential free
   * shipping discount
   * If a free shipping is present, we set shipping methods price to 0
   * if a free shipping was present, we set shipping methods to original amount
   * @param cart - the the cart to adjust free shipping for
   * @param shouldAdd - flag to indicate, if we should add or remove
   * @return void
   */
  async adjustFreeShipping_(cart: Cart, shouldAdd: boolean): Promise<void> {
    if (cart.shipping_methods?.length) {
      // if any free shipping discounts, we ensure to update shipping method amount
      if (shouldAdd) {
        await Promise.all(
          cart.shipping_methods.map(async (sm) => {
            const smRepo = this.manager_.getCustomRepository(
              this.shippingMethodRepository_
            )

            const method = await smRepo.findOne({ where: { id: sm.id } })

            if (method) {
              method.price = 0
              await smRepo.save(method)
            }
          })
        )
      } else {
        await Promise.all(
          cart.shipping_methods.map(async (sm) => {
            const smRepo = this.manager_.getCustomRepository(
              this.shippingMethodRepository_
            )

            // if free shipping discount is removed, we adjust the shipping
            // back to its original amount
            sm.price = sm.shipping_option.amount
            await smRepo.save(sm)
          })
        )
      }
    }
  }

  async update(cartId: string, update: CartUpdateProps): Promise<Cart> {
    return this.atomicPhase_(async (manager: EntityManager) => {
      const cartRepo = manager.getCustomRepository(this.cartRepository_)
      const cart = await this.retrieve(cartId, {
        select: [
          "subtotal",
          "tax_total",
          "shipping_total",
          "discount_total",
          "total",
        ],
        relations: [
          "items",
          "shipping_methods",
          "shipping_address",
          "billing_address",
          "gift_cards",
          "customer",
          "region",
          "payment_sessions",
          "region.countries",
          "discounts",
          "discounts.rule",
          "discounts.regions",
        ],
      })

      if (typeof update.customer_id !== "undefined") {
        await this.updateCustomerId_(cart, update.customer_id)
      } else {
        if (typeof update.email !== "undefined") {
          const customer = await this.createOrFetchUserFromEmail_(update.email)
          cart.customer = customer
          cart.customer_id = customer.id
          cart.email = customer.email
        }
      }

      if (typeof update.region_id !== "undefined") {
        const countryCode =
          (update.country_code || update.shipping_address?.country_code) ?? null
        await this.setRegion_(cart, update.region_id, countryCode)
      }

      if (
        typeof update.customer_id !== "undefined" ||
        typeof update.region_id !== "undefined"
      ) {
        await this.updateUnitPrices(cart, update.region_id, update.customer_id)
      }

      const addrRepo = manager.getCustomRepository(this.addressRepository_)
      if ("shipping_address_id" in update || "shipping_address" in update) {
        let address: string | Partial<Address> | undefined
        if (typeof update.shipping_address_id !== "undefined") {
          address = update.shipping_address_id
        } else if (typeof update.shipping_address !== "undefined") {
          address = update.shipping_address
        }

        if (typeof address !== "undefined") {
          await this.updateShippingAddress_(cart, address, addrRepo)
        }
      }

      if ("billing_address_id" in update || "billing_address" in update) {
        let address: string | Partial<Address> | undefined
        if (typeof update.billing_address_id !== "undefined") {
          address = update.billing_address_id
        } else if (typeof update.billing_address !== "undefined") {
          address = update.billing_address
        }

        if (typeof address !== "undefined") {
          await this.updateBillingAddress_(cart, address, addrRepo)
        }
      }

      if (typeof update.discounts !== "undefined") {
        const previousDiscounts = cart.discounts
        cart.discounts = []

        for (const { code } of update.discounts) {
          await this.applyDiscount(cart, code)
        }

        const hasFreeShipping = cart.discounts.some(
          ({ rule }) => rule.type === "free_shipping"
        )

        // if we previously had a free shipping discount and then removed it,
        // we need to update shipping methods to original price
        if (
          previousDiscounts.some(({ rule }) => rule.type === "free_shipping") &&
          !hasFreeShipping
        ) {
          await this.adjustFreeShipping_(cart, false)
        }

        if (hasFreeShipping) {
          await this.adjustFreeShipping_(cart, true)
        }
      }

      if ("gift_cards" in update) {
        cart.gift_cards = []

        for (const { code } of update.gift_cards!) {
          await this.applyGiftCard_(cart, code)
        }
      }

      if ("metadata" in update) {
        cart.metadata = this.setMetadata_(cart, update.metadata)
      }

      if ("context" in update) {
        const prevContext = cart.context || {}
        cart.context = {
          ...prevContext,
          ...update.context,
        }
      }

      if ("completed_at" in update) {
        cart.completed_at = update.completed_at!
      }

      if ("payment_authorized_at" in update) {
        cart.payment_authorized_at = update.payment_authorized_at!
      }

      const result = await cartRepo.save(cart)

      if ("email" in update || "customer_id" in update) {
        await this.eventBus_
          .withTransaction(manager)
          .emit(CartService.Events.CUSTOMER_UPDATED, result.id)
      }

      await this.eventBus_
        .withTransaction(manager)
        .emit(CartService.Events.UPDATED, result)

      return result
    })
  }

  /**
   * Sets the customer id of a cart
   * @param cart - the cart to add email to
   * @param customerId - the customer to add to cart
   * @return the result of the update operation
   */
  async updateCustomerId_(cart: Cart, customerId: string): Promise<void> {
    const customer = await this.customerService_
      .withTransaction(this.transactionManager_)
      .retrieve(customerId)

    cart.customer = customer
    cart.customer_id = customer.id
    cart.email = customer.email
  }

  /**
   * Creates or fetches a user based on an email.
   * @param email - the email to use
   * @return the resultign customer object
   */
  async createOrFetchUserFromEmail_(email: string): Promise<Customer> {
    const schema = Validator.string().email().required()
    const { value, error } = schema.validate(email.toLowerCase())
    if (error) {
      throw new MedusaError(
        MedusaError.Types.INVALID_DATA,
        "The email is not valid"
      )
    }

    let customer = await this.customerService_
      .withTransaction(this.transactionManager_)
      .retrieveByEmail(value)
      .catch(() => undefined)

    if (!customer) {
      customer = await this.customerService_
        .withTransaction(this.transactionManager_)
        .create({ email: value })
    }

    return customer
  }

  /**
   * Updates the cart's billing address.
   * @param cart - the cart to update
   * @param addressOrId - the value to set the billing address to
   * @param addrRepo - the repository to use for address updates
   * @return the result of the update operation
   */
  async updateBillingAddress_(
    cart: Cart,
    addressOrId: Partial<Address> | string,
    addrRepo: AddressRepository
  ): Promise<void> {
    let address: Address
    if (typeof addressOrId === `string`) {
      address = (await addrRepo.findOne({
        where: { id: addressOrId },
      })) as Address
    } else {
      address = addressOrId as Address
    }

    address.country_code = address.country_code?.toLowerCase() ?? null

    if (address.id) {
      const updated = await addrRepo.save(address)
      cart.billing_address = updated
    } else {
      if (cart.billing_address_id) {
        const addr = await addrRepo.findOne({
          where: { id: cart.billing_address_id },
        })

        await addrRepo.save({ ...addr, ...address })
      } else {
        const created = addrRepo.create({
          ...address,
        })

        cart.billing_address = created
      }
    }
  }

  /**
   * Updates the cart's shipping address.
   * @param cart - the cart to update
   * @param addressOrId - the value to set the shipping address to
   * @param addrRepo - the repository to use for address updates
   * @return the result of the update operation
   */
  async updateShippingAddress_(
    cart: Cart,
    addressOrId: Partial<Address> | string,
    addrRepo: AddressRepository
  ): Promise<void> {
    let address: Address

    if (addressOrId === null) {
      cart.shipping_address = null
      return
    }

    if (typeof addressOrId === `string`) {
      address = (await addrRepo.findOne({
        where: { id: addressOrId },
      })) as Address
    } else {
      address = addressOrId as Address
    }

    address.country_code = address.country_code?.toLowerCase() ?? null

    if (
      address.country_code &&
      !cart.region.countries.find(({ iso_2 }) => address.country_code === iso_2)
    ) {
      throw new MedusaError(
        MedusaError.Types.INVALID_DATA,
        "Shipping country must be in the cart region"
      )
    }

    if (address.id) {
      const updated = await addrRepo.save(address)
      cart.shipping_address = updated
    } else {
      if (cart.shipping_address_id) {
        const addr = await addrRepo.findOne({
          where: { id: cart.shipping_address_id },
        })

        await addrRepo.save({ ...addr, ...address })
      } else {
        const created = addrRepo.create({
          ...address,
        })

        cart.shipping_address = created
      }
    }
  }

  async applyGiftCard_(cart: Cart, code: string): Promise<void> {
    const giftCard = await this.giftCardService_.retrieveByCode(code)

    if (giftCard.is_disabled) {
      throw new MedusaError(
        MedusaError.Types.NOT_ALLOWED,
        "The gift card is disabled"
      )
    }

    if (giftCard.region_id !== cart.region_id) {
      throw new MedusaError(
        MedusaError.Types.INVALID_DATA,
        "The gift card cannot be used in the current region"
      )
    }

    // if discount is already there, we simply resolve
    if (cart.gift_cards.find(({ id }) => id === giftCard.id)) {
      return Promise.resolve()
    }

    cart.gift_cards = [...cart.gift_cards, giftCard]
  }

  /**
   * Updates the cart's discounts.
   * If discount besides free shipping is already applied, this
   * will be overwritten
   * Throws if discount regions does not include the cart region
   * @param cart - the cart to update
   * @param discountCode - the discount code
   * @return the result of the update operation
   */
  async applyDiscount(cart: Cart, discountCode: string): Promise<void> {
    return this.atomicPhase_(async (manager) => {
      const discount = await this.discountService_.retrieveByCode(
        discountCode,
        ["rule", "regions"]
      )

<<<<<<< HEAD
      const rule = discount.rule
=======
    if (cart.customer_id) {
      const canApply = await this.discountService_.canApplyForCustomer(
        discount.rule.id,
        cart.customer_id
      )

      if (!canApply) {
        throw new MedusaError(
          MedusaError.Types.NOT_ALLOWED,
          "Discount is not valid for customer"
        )
      }
    }

    const rule = discount.rule
>>>>>>> d4e6e311

      // if limit is set and reached, we make an early exit
      if (discount.usage_limit) {
        discount.usage_count = discount.usage_count || 0

        if (discount.usage_count >= discount.usage_limit) {
          throw new MedusaError(
            MedusaError.Types.NOT_ALLOWED,
            "Discount has been used maximum allowed times"
          )
        }
      }

      const today = new Date()
      if (discount.starts_at > today) {
        throw new MedusaError(
          MedusaError.Types.NOT_ALLOWED,
          "Discount is not valid yet"
        )
      }

      if (discount.ends_at && discount.ends_at < today) {
        throw new MedusaError(
          MedusaError.Types.NOT_ALLOWED,
          "Discount is expired"
        )
      }

      let regions = discount.regions
      if (discount.parent_discount_id) {
        const parent = await this.discountService_.retrieve(
          discount.parent_discount_id,
          {
            relations: ["rule", "regions"],
          }
        )

        regions = parent.regions
      }

      if (discount.is_disabled) {
        throw new MedusaError(
          MedusaError.Types.NOT_ALLOWED,
          "The discount code is disabled"
        )
      }

      if (!regions.find(({ id }) => id === cart.region_id)) {
        throw new MedusaError(
          MedusaError.Types.INVALID_DATA,
          "The discount is not available in current region"
        )
      }

      // if discount is already there, we simply resolve
      if (cart.discounts.find(({ id }) => id === discount.id)) {
        return Promise.resolve()
      }

      const toParse = [...cart.discounts, discount]

      let sawNotShipping = false
      const newDiscounts = toParse.map((d) => {
        const drule = d.rule
        switch (drule.type) {
          case "free_shipping":
            if (d.rule.type === rule.type) {
              return discount
            }
            return d
          default:
            if (!sawNotShipping) {
              sawNotShipping = true
              if (rule.type !== "free_shipping") {
                return discount
              }
              return d
            }
            return null
        }
      })

      cart.discounts = newDiscounts.filter(Boolean) as Discount[]

      // ignore if free shipping
      if (rule.type !== "free_shipping") {
        // delete old line item adjustments associated with old discount(s)
        await this.lineItemAdjustmentService_.withTransaction(manager).delete({
          item_id: cart.items.map((li) => li.id),
        })

        // potentially create line item adjustments from discounts
        if (cart.discounts.length) {
          await this.lineItemAdjustmentService_
            .withTransaction(manager)
            .createAdjustments(cart)
        }
      }
    })
  }

  /**
   * Removes a discount based on a discount code.
   * @param cartId - the id of the cart to remove from
   * @param discountCode - the discount code to remove
   * @return the resulting cart
   */
  async removeDiscount(cartId: string, discountCode: string): Promise<Cart> {
    return this.atomicPhase_(async (manager: EntityManager) => {
      const cart = await this.retrieve(cartId, {
        relations: [
          "discounts",
          "discounts.rule",
          "payment_sessions",
          "shipping_methods",
        ],
      })

      if (cart.discounts.some(({ rule }) => rule.type === "free_shipping")) {
        await this.adjustFreeShipping_(cart, false)
      }

      cart.discounts = cart.discounts.filter((d) => d.code !== discountCode)

      const cartRepo = manager.getCustomRepository(this.cartRepository_)

      const result = await cartRepo.save(cart)

      if (cart.payment_sessions?.length) {
        await this.setPaymentSessions(cartId)
      }

      await this.eventBus_
        .withTransaction(manager)
        .emit(CartService.Events.UPDATED, result)

      return result
    })
  }

  /**
   * Updates the currently selected payment session.
   * @param cartId - the id of the cart to update the payment session for
   * @param update - the data to update the payment session with
   * @return the resulting cart
   */
  async updatePaymentSession(cartId: string, update: object): Promise<Cart> {
    return this.atomicPhase_(async (manager: EntityManager) => {
      const cart = await this.retrieve(cartId, {
        relations: ["payment_sessions"],
      })

      if (cart.payment_session) {
        await this.paymentProviderService_.updateSessionData(
          cart.payment_session,
          update
        )
      }

      const result = await this.retrieve(cart.id)

      await this.eventBus_
        .withTransaction(manager)
        .emit(CartService.Events.UPDATED, result)
      return result
    })
  }

  /**
   * Authorizes a payment for a cart.
   * Will authorize with chosen payment provider. This will return
   * a payment object, that we will use to update our cart payment with.
   * Additionally, if the payment does not require more or fails, we will
   * set the payment on the cart.
   * @param cartId - the id of the cart to authorize payment for
   * @param context - object containing whatever is relevant for
   *    authorizing the payment with the payment provider. As an example,
   *    this could be IP address or similar for fraud handling.
   * @return the resulting cart
   */
  async authorizePayment(
    cartId: string,
    context: Record<string, any> = {}
  ): Promise<Cart> {
    return this.atomicPhase_(async (manager: EntityManager) => {
      const cartRepository = manager.getCustomRepository(this.cartRepository_)

      const cart = await this.retrieve(cartId, {
        select: ["total"],
        relations: ["region", "payment_sessions"],
      })

      if (typeof cart.total === "undefined") {
        throw new MedusaError(
          MedusaError.Types.UNEXPECTED_STATE,
          "cart.total should be defined"
        )
      }

      // If cart total is 0, we don't perform anything payment related
      if (cart.total <= 0) {
        cart.payment_authorized_at = new Date()
        return cartRepository.save(cart)
      }

      const session = await this.paymentProviderService_
        .withTransaction(manager)
        .authorizePayment(cart.payment_session, context)

      const freshCart = await this.retrieve(cart.id, {
        select: ["total"],
        relations: ["payment_sessions"],
      })

      if (session.status === "authorized") {
        const payment = await this.paymentProviderService_
          .withTransaction(manager)
          .createPayment(freshCart)

        freshCart.payment = payment
        freshCart.payment_authorized_at = new Date()
      }

      const updated = await cartRepository.save(freshCart)
      await this.eventBus_
        .withTransaction(manager)
        .emit(CartService.Events.UPDATED, updated)
      return updated
    })
  }

  /**
   * Sets a payment method for a cart.
   * @param cartId - the id of the cart to add payment method to
   * @param providerId - the id of the provider to be set to the cart
   * @return result of update operation
   */
  async setPaymentSession(cartId: string, providerId: string): Promise<Cart> {
    return this.atomicPhase_(async (manager: EntityManager) => {
      const psRepo = manager.getCustomRepository(this.paymentSessionRepository_)

      const cart = await this.retrieve(cartId, {
        select: [
          "total",
          "subtotal",
          "tax_total",
          "discount_total",
          "gift_card_total",
        ],
        relations: ["region", "region.payment_providers", "payment_sessions"],
      })

      // The region must have the provider id in its providers array
      if (
        providerId !== "system" &&
        !(
          cart.region.payment_providers.length &&
          cart.region.payment_providers.find(({ id }) => providerId === id)
        )
      ) {
        throw new MedusaError(
          MedusaError.Types.NOT_ALLOWED,
          `The payment method is not available in this region`
        )
      }

      await Promise.all(
        cart.payment_sessions.map(async (ps) => {
          return await psRepo.save({ ...ps, is_selected: null })
        })
      )

      const sess = cart.payment_sessions.find(
        (ps) => ps.provider_id === providerId
      )

      if (!sess) {
        throw new MedusaError(
          MedusaError.Types.UNEXPECTED_STATE,
          "Could not find payment session"
        )
      }

      sess.is_selected = true

      await psRepo.save(sess)

      const result = await this.retrieve(cartId)

      await this.eventBus_
        .withTransaction(manager)
        .emit(CartService.Events.UPDATED, result)
      return result
    }, "SERIALIZABLE")
  }

  /**
   * Creates, updates and sets payment sessions associated with the cart. The
   * first time the method is called payment sessions will be created for each
   * provider. Additional calls will ensure that payment sessions have correct
   * amounts, currencies, etc. as well as make sure to filter payment sessions
   * that are not available for the cart's region.
   * @param cartOrCartId - the id of the cart to set payment session for
   * @return the result of the update operation.
   */
  async setPaymentSessions(cartOrCartId: Cart | string): Promise<Cart> {
    return this.atomicPhase_(async (manager: EntityManager) => {
      const psRepo = manager.getCustomRepository(this.paymentSessionRepository_)

      const cartId =
        typeof cartOrCartId === `string` ? cartOrCartId : cartOrCartId.id

      const cart = await this.retrieve(
        cartId,
        {
          select: [
            "total",
            "subtotal",
            "tax_total",
            "discount_total",
            "shipping_total",
            "gift_card_total",
          ],
          relations: [
            "items",
            "discounts",
            "discounts.rule",
            "gift_cards",
            "shipping_methods",
            "billing_address",
            "shipping_address",
            "region",
            "region.tax_rates",
            "region.payment_providers",
            "payment_sessions",
            "customer",
          ],
        },
        { force_taxes: true }
      )

      const { total, region } = cart

      if (typeof total === "undefined") {
        throw new MedusaError(
          MedusaError.Types.UNEXPECTED_STATE,
          "cart.total must be defined"
        )
      }

      // If there are existing payment sessions ensure that these are up to date
      const seen: string[] = []
      if (cart.payment_sessions && cart.payment_sessions.length) {
        for (const session of cart.payment_sessions) {
          if (
            total <= 0 ||
            !region.payment_providers.find(
              ({ id }) => id === session.provider_id
            )
          ) {
            await this.paymentProviderService_
              .withTransaction(manager)
              .deleteSession(session)
          } else {
            seen.push(session.provider_id)
            await this.paymentProviderService_
              .withTransaction(manager)
              .updateSession(session, cart)
          }
        }
      }

      if (total > 0) {
        // If only one payment session exists, we preselect it
        if (region.payment_providers.length === 1 && !cart.payment_session) {
          const p = region.payment_providers[0]
          const sess = await this.paymentProviderService_
            .withTransaction(manager)
            .createSession(p.id, cart)

          sess.is_selected = true

          await psRepo.save(sess)
        } else {
          for (const provider of region.payment_providers) {
            if (!seen.includes(provider.id)) {
              await this.paymentProviderService_
                .withTransaction(manager)
                .createSession(provider.id, cart)
            }
          }
        }
      }
    })
  }

  /**
   * Removes a payment session from the cart.
   * @param cartId - the id of the cart to remove from
   * @param providerId - the id of the provider whoose payment session
   *    should be removed.
   * @return the resulting cart.
   */
  async deletePaymentSession(
    cartId: string,
    providerId: string
  ): Promise<Cart> {
    return this.atomicPhase_(async (manager: EntityManager) => {
      const cart = await this.retrieve(cartId, {
        relations: ["payment_sessions"],
      })

      const cartRepo = manager.getCustomRepository(this.cartRepository_)

      if (cart.payment_sessions) {
        const session = cart.payment_sessions.find(
          ({ provider_id }) => provider_id === providerId
        )

        cart.payment_sessions = cart.payment_sessions.filter(
          ({ provider_id }) => provider_id !== providerId
        )

        if (session) {
          // Delete the session with the provider
          await this.paymentProviderService_
            .withTransaction(manager)
            .deleteSession(session)
        }
      }

      await cartRepo.save(cart)

      await this.eventBus_
        .withTransaction(manager)
        .emit(CartService.Events.UPDATED, cart)
      return cart
    })
  }

  /**
   * Refreshes a payment session on a cart
   * @param cartId - the id of the cart to remove from
   * @param providerId - the id of the provider whoose payment session
   *    should be removed.
   * @return {Promise<Cart>} the resulting cart.
   */
  async refreshPaymentSession(
    cartId: string,
    providerId: string
  ): Promise<Cart> {
    return this.atomicPhase_(async (manager: EntityManager) => {
      const cart = await this.retrieve(cartId, {
        relations: ["payment_sessions"],
      })

      if (cart.payment_sessions) {
        const session = cart.payment_sessions.find(
          ({ provider_id }) => provider_id === providerId
        )

        if (session) {
          // Delete the session with the provider
          await this.paymentProviderService_
            .withTransaction(manager)
            .refreshSession(session, cart)
        }
      }

      const result = await this.retrieve(cartId)

      await this.eventBus_
        .withTransaction(manager)
        .emit(CartService.Events.UPDATED, result)
      return result
    })
  }

  /**
   * Adds the shipping method to the list of shipping methods associated with
   * the cart. Shipping Methods are the ways that an order is shipped, whereas a
   * Shipping Option is a possible way to ship an order. Shipping Methods may
   * also have additional details in the data field such as an id for a package
   * shop.
   * @param cartId - the id of the cart to add shipping method to
   * @param optionId - id of shipping option to add as valid method
   * @param data - the fulmillment data for the method
   * @return the result of the update operation
   */
  async addShippingMethod(
    cartId: string,
    optionId: string,
    data: Record<string, any> = {}
  ): Promise<Cart> {
    return this.atomicPhase_(async (manager: EntityManager) => {
      const cart = await this.retrieve(cartId, {
        select: ["subtotal"],
        relations: [
          "shipping_methods",
          "discounts",
          "discounts.rule",
          "shipping_methods.shipping_option",
          "items",
          "items.variant",
          "payment_sessions",
          "items.variant.product",
        ],
      })

      const cartCustomShippingOptions =
        await this.customShippingOptionService_.list({ cart_id: cart.id })

      const customShippingOption = this.findCustomShippingOption(
        cartCustomShippingOptions,
        optionId
      )

      const { shipping_methods } = cart

      /**
       * If we have a custom shipping option configured we want the price
       * override to take effect and do not want `validateCartOption` to check
       * if requirements are met, hence we are not passing the entire cart, but
       * just the id.
       */
      const shippingMethodConfig = customShippingOption
        ? { cart_id: cart.id, price: customShippingOption.price }
        : {
            cart,
          }

      const newMethod = await this.shippingOptionService_
        .withTransaction(manager)
        .createShippingMethod(optionId, data, shippingMethodConfig)

      const methods = [newMethod]
      if (shipping_methods.length) {
        for (const sm of shipping_methods) {
          if (
            sm.shipping_option.profile_id ===
            newMethod.shipping_option.profile_id
          ) {
            await this.shippingOptionService_
              .withTransaction(manager)
              .deleteShippingMethod(sm)
          } else {
            methods.push(sm)
          }
        }
      }

      for (const item of cart.items) {
        await this.lineItemService_.withTransaction(manager).update(item.id, {
          has_shipping: this.validateLineItemShipping_(methods, item),
        })
      }

      const result = await this.retrieve(cartId, {
        relations: ["discounts", "discounts.rule", "shipping_methods"],
      })

      // if cart has freeshipping, adjust price
      if (result.discounts.some(({ rule }) => rule.type === "free_shipping")) {
        await this.adjustFreeShipping_(result, true)
      }

      await this.eventBus_
        .withTransaction(manager)
        .emit(CartService.Events.UPDATED, result)
      return result
    }, "SERIALIZABLE")
  }

  /**
   * Finds the cart's custom shipping options based on the passed option id.
   * throws if custom options is not empty and no shipping option corresponds to optionId
   * @param cartCustomShippingOptions - the cart's custom shipping options
   * @param optionId - id of the normal or custom shipping option to find in the cartCustomShippingOptions
   * @return custom shipping option
   */
  findCustomShippingOption(
    cartCustomShippingOptions: CustomShippingOption[],
    optionId: string
  ): CustomShippingOption | undefined {
    const customOption = cartCustomShippingOptions?.find(
      (cso) => cso.shipping_option_id === optionId
    )
    const hasCustomOptions = cartCustomShippingOptions?.length

    if (hasCustomOptions && !customOption) {
      throw new MedusaError(
        MedusaError.Types.INVALID_DATA,
        "Wrong shipping option"
      )
    }

    return customOption
  }

  async updateUnitPrices(
    cart: Cart,
    regionId?: string,
    customer_id?: string
  ): Promise<void> {
    // If the cart contains items, we update the price of the items
    // to match the updated region or customer id (keeping the old
    // value if it exists)
    if (cart.items.length) {
      const region = await this.regionService_.retrieve(
        regionId || cart.region_id,
        {
          relations: ["countries"],
        }
      )

      cart.items = await Promise.all(
        cart.items
          .map(async (item) => {
            const availablePrice = await this.priceSelectionStrategy_
              .calculateVariantPrice(item.variant_id, {
                region_id: region.id,
                currency_code: region.currency_code,
                quantity: item.quantity,
                customer_id: customer_id || cart.customer_id,
                include_discount_prices: true,
              })
              .catch(() => undefined)

            if (
              availablePrice !== undefined &&
              availablePrice.calculatedPrice !== null
            ) {
              return this.lineItemService_
                .withTransaction(this.transactionManager_)
                .update(item.id, {
                  has_shipping: false,
                  unit_price: availablePrice.calculatedPrice,
                })
            } else {
              await this.lineItemService_
                .withTransaction(this.transactionManager_)
                .delete(item.id)
              return null
            }
          })
          .filter(Boolean)
      )
    }
  }

  /**
   * Set's the region of a cart.
   * @param cart - the cart to set region on
   * @param regionId - the id of the region to set the region to
   * @param countryCode - the country code to set the country to
   * @return the result of the update operation
   */
  async setRegion_(
    cart: Cart,
    regionId: string,
    countryCode: string | null
  ): Promise<void> {
    if (cart.completed_at || cart.payment_authorized_at) {
      throw new MedusaError(
        MedusaError.Types.NOT_ALLOWED,
        "Cannot change the region of a completed cart"
      )
    }

    // Set the new region for the cart
    const region = await this.regionService_.retrieve(regionId, {
      relations: ["countries"],
    })
    const addrRepo = this.manager_.getCustomRepository(this.addressRepository_)
    cart.region = region
    cart.region_id = region.id

    /*
     * When changing the region you are changing the set of countries that your
     * cart can be shipped to so we need to make sure that the current shipping
     * address adheres to the new country set.
     *
     * First check if there is an existing shipping address on the cart if so
     * fetch the entire thing so we can modify the shipping country
     */
    let shippingAddress: Partial<Address> = {}
    if (cart.shipping_address_id) {
      shippingAddress = (await addrRepo.findOne({
        where: { id: cart.shipping_address_id },
      })) as Address
    }

    /*
     * If the client has specified which country code we are updating to check
     * that that country is in fact in the country and perform the update.
     */
    if (countryCode !== null) {
      if (
        !region.countries.find(
          ({ iso_2 }) => iso_2 === countryCode.toLowerCase()
        )
      ) {
        throw new MedusaError(
          MedusaError.Types.NOT_ALLOWED,
          `Country not available in region`
        )
      }

      const updated = {
        ...shippingAddress,
        country_code: countryCode.toLowerCase(),
      }

      await addrRepo.save(updated)
    } else {
      /*
       * In the case where the country code is not specified we need to check
       *
       *   1. if the region we are switching to has only one country preselect
       *      that
       *   2. if the region has multiple countries we need to unset the country
       *      and wait for client to decide which country to use
       */

      let updated = { ...shippingAddress }

      // If the country code of a shipping address is set we need to clear it
      if (!_.isEmpty(shippingAddress) && shippingAddress.country_code) {
        updated = {
          ...updated,
          country_code: null,
        }
      }

      // If there is only one country in the region preset it
      if (region.countries.length === 1) {
        updated = {
          ...updated,
          country_code: region.countries[0].iso_2,
        }
      }

      await this.updateShippingAddress_(cart, updated, addrRepo)
    }

    // Shipping methods are determined by region so the user needs to find a
    // new shipping method
    if (cart.shipping_methods && cart.shipping_methods.length) {
      const smRepo = this.manager_.getCustomRepository(
        this.shippingMethodRepository_
      )
      await smRepo.remove(cart.shipping_methods)
    }

    if (cart.discounts && cart.discounts.length) {
      const newDiscounts = cart.discounts.map((d) => {
        if (d.regions.find(({ id }) => id === regionId)) {
          return d
        }
        return null
      })

      cart.discounts = newDiscounts.filter(Boolean) as Discount[]
    }

    cart.gift_cards = []

    if (cart.payment_sessions && cart.payment_sessions.length) {
      await Promise.all(
        cart.payment_sessions.map((ps) =>
          this.paymentProviderService_
            .withTransaction(this.manager_)
            .deleteSession(ps)
        )
      )
      cart.payment_sessions = []
      cart.payment_session = null
    }
  }

  /**
   * Deletes a cart from the database. Completed carts cannot be deleted.
   * @param cartId - the id of the cart to delete
   * @return the deleted cart or undefined if the cart was not found.
   */
  async delete(cartId: string): Promise<string> {
    return await this.atomicPhase_(async (manager: EntityManager) => {
      const cart = await this.retrieve(cartId, {
        relations: ["items", "discounts", "discounts.rule", "payment_sessions"],
      })

      if (cart.completed_at) {
        throw new MedusaError(
          MedusaError.Types.NOT_ALLOWED,
          "Completed carts cannot be deleted"
        )
      }

      if (cart.payment_authorized_at) {
        throw new MedusaError(
          MedusaError.Types.NOT_ALLOWED,
          "Can't delete a cart with an authorized payment"
        )
      }

      const cartRepo = manager.getCustomRepository(this.cartRepository_)
      return cartRepo.remove(cart)
    })
  }

  /**
   * Dedicated method to set metadata for a cart.
   * To ensure that plugins does not overwrite each
   * others metadata fields, setMetadata is provided.
   * @param cartId - the cart to apply metadata to.
   * @param key - key for metadata field
   * @param value - value for metadata field.
   * @return resolves to the updated result.
   */
  async setMetadata(
    cartId: string,
    key: string,
    value: string | number
  ): Promise<Cart> {
    return await this.atomicPhase_(async (manager: EntityManager) => {
      const cartRepo = manager.getCustomRepository(this.cartRepository_)

      const validatedId = this.validateId_(cartId)
      if (typeof key !== "string") {
        throw new MedusaError(
          MedusaError.Types.INVALID_ARGUMENT,
          "Key type is invalid. Metadata keys must be strings"
        )
      }

      const cart = (await cartRepo.findOne(validatedId)) as Cart

      const existing = cart.metadata || {}
      cart.metadata = {
        ...existing,
        [key]: value,
      }

      const result = await cartRepo.save(cart)
      this.eventBus_
        .withTransaction(manager)
        .emit(CartService.Events.UPDATED, result)
      return result
    })
  }

  async createTaxLines(id: string): Promise<Cart> {
    return this.atomicPhase_(async (manager: EntityManager) => {
      const cart = await this.retrieve(id, {
        relations: [
          "items",
          "gift_cards",
          "discounts",
          "discounts.rule",
          "shipping_methods",
          "region",
          "region.tax_rates",
        ],
      })
      const calculationContext = this.totalsService_.getCalculationContext(cart)

      await this.taxProviderService_
        .withTransaction(manager)
        .createTaxLines(cart, calculationContext)

      return cart
    })
  }

  /**
   * Dedicated method to delete metadata for a cart.
   * @param cartId - the cart to delete metadata from.
   * @param key - key for metadata field
   * @return resolves to the updated result.
   */
  async deleteMetadata(cartId: string, key: string): Promise<Cart> {
    return this.atomicPhase_(async (manager: EntityManager) => {
      const cartRepo = manager.getCustomRepository(this.cartRepository_)
      const validatedId = this.validateId_(cartId)

      if (typeof key !== "string") {
        throw new MedusaError(
          MedusaError.Types.INVALID_ARGUMENT,
          "Key type is invalid. Metadata keys must be strings"
        )
      }

      const cart = await cartRepo.findOne(validatedId)
      if (!cart) {
        throw new MedusaError(
          MedusaError.Types.NOT_FOUND,
          `Cart with id: ${validatedId} was not found`
        )
      }

      const updated = cart.metadata || {}
      delete updated[key]
      cart.metadata = updated

      const result = await cartRepo.save(cart)
      this.eventBus_
        .withTransaction(manager)
        .emit(CartService.Events.UPDATED, result)
      return result
    })
  }
}

export default CartService<|MERGE_RESOLUTION|>--- conflicted
+++ resolved
@@ -57,11 +57,8 @@
   totalsService: TotalsService
   inventoryService: InventoryService
   customShippingOptionService: CustomShippingOptionService
-<<<<<<< HEAD
   lineItemAdjustmentService: LineItemAdjustmentService
-=======
   priceSelectionStrategy: IPriceSelectionStrategy
->>>>>>> d4e6e311
 }
 
 type TotalsConfig = {
@@ -97,11 +94,8 @@
   private paymentSessionRepository_: typeof PaymentSessionRepository
   private inventoryService_: InventoryService
   private customShippingOptionService_: CustomShippingOptionService
-<<<<<<< HEAD
   private lineItemAdjustmentService_: LineItemAdjustmentService
-=======
   private priceSelectionStrategy_: IPriceSelectionStrategy
->>>>>>> d4e6e311
 
   constructor({
     manager,
@@ -123,11 +117,8 @@
     paymentSessionRepository,
     inventoryService,
     customShippingOptionService,
-<<<<<<< HEAD
     lineItemAdjustmentService,
-=======
     priceSelectionStrategy,
->>>>>>> d4e6e311
   }: CartConstructorProps) {
     super()
 
@@ -150,11 +141,8 @@
     this.inventoryService_ = inventoryService
     this.customShippingOptionService_ = customShippingOptionService
     this.taxProviderService_ = taxProviderService
-<<<<<<< HEAD
     this.lineItemAdjustmentService_ = lineItemAdjustmentService
-=======
     this.priceSelectionStrategy_ = priceSelectionStrategy
->>>>>>> d4e6e311
   }
 
   withTransaction(transactionManager: EntityManager): CartService {
@@ -182,11 +170,8 @@
       giftCardService: this.giftCardService_,
       inventoryService: this.inventoryService_,
       customShippingOptionService: this.customShippingOptionService_,
-<<<<<<< HEAD
       lineItemAdjustmentService: this.lineItemAdjustmentService_,
-=======
       priceSelectionStrategy: this.priceSelectionStrategy_,
->>>>>>> d4e6e311
     })
 
     cloned.transactionManager_ = transactionManager
@@ -1053,25 +1038,21 @@
         ["rule", "regions"]
       )
 
-<<<<<<< HEAD
+      if (cart.customer_id) {
+        const canApply = await this.discountService_.canApplyForCustomer(
+          discount.rule.id,
+          cart.customer_id
+        )
+
+        if (!canApply) {
+          throw new MedusaError(
+            MedusaError.Types.NOT_ALLOWED,
+            "Discount is not valid for customer"
+          )
+        }
+      }
+
       const rule = discount.rule
-=======
-    if (cart.customer_id) {
-      const canApply = await this.discountService_.canApplyForCustomer(
-        discount.rule.id,
-        cart.customer_id
-      )
-
-      if (!canApply) {
-        throw new MedusaError(
-          MedusaError.Types.NOT_ALLOWED,
-          "Discount is not valid for customer"
-        )
-      }
-    }
-
-    const rule = discount.rule
->>>>>>> d4e6e311
 
       // if limit is set and reached, we make an early exit
       if (discount.usage_limit) {
