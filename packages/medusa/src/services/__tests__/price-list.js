import { MedusaError } from "medusa-core-utils"
import { IdMap, MockManager, MockRepository } from "medusa-test-utils"
import PriceListService from "../price-list"
import { MoneyAmountRepository } from "../../repositories/money-amount"
<<<<<<< HEAD
import { FlagRouter } from "../../utils/flag-router";
=======
import { RegionServiceMock } from "../__mocks__/region";
>>>>>>> d14a0398

const priceListRepository = MockRepository({
  findOne: (q) => {
    if (q === IdMap.getId("batman")) {
      return Promise.resolve(undefined)
    }
    return Promise.resolve({ id: IdMap.getId("ironman") })
  },
  create: (data) => {
    return Promise.resolve({ id: IdMap.getId("ironman"), ...data })
  },
  save: (data) => Promise.resolve(data),
})

const customerGroupService = {
  retrieve: jest.fn((id) => {
    if (id === IdMap.getId("group")) {
      return Promise.resolve({ id: IdMap.getId("group") })
    }

    throw new MedusaError(
      MedusaError.Types.NOT_FOUND,
      `CustomerGroup with id ${id} was not found`
    )
  }),
}

describe("PriceListService", () => {
  const moneyAmountRepository = MockRepository()

  moneyAmountRepository.addPriceListPrices = jest.fn(() => Promise.resolve())
  moneyAmountRepository.removePriceListPrices = jest.fn(() => Promise.resolve())
  moneyAmountRepository.updatePriceListPrices = jest.fn(() => Promise.resolve())

  const priceListService = new PriceListService({
    manager: MockManager,
    customerGroupService,
    priceListRepository,
    moneyAmountRepository,
    featureFlagRouter: new FlagRouter({})
  })

  beforeEach(async () => {
    jest.clearAllMocks()
  })

  describe("retrieve", () => {
    it("successfully retrieves a price list", async () => {
      const result = await priceListService.retrieve(IdMap.getId("ironman"))

      expect(priceListRepository.findOne).toHaveBeenCalledTimes(1)
      expect(priceListRepository.findOne).toHaveBeenCalledWith({
        where: { id: IdMap.getId("ironman") },
      })

      expect(result.id).toEqual(IdMap.getId("ironman"))
    })

    it("fails on non-existing product variant id", async () => {
      try {
        await priceListService.retrieve(IdMap.getId("batman"))
      } catch (error) {
        expect(error.message).toBe(
          `Price list with id: ${IdMap.getId("batman")} was not found`
        )
      }
    })
  })

  describe("create", () => {
    it("creates a new Price List", async () => {
      await priceListService.create({
        name: "VIP winter sale",
        description: "Winter sale for VIP customers. 25% off selected items.",
        type: "sale",
        status: "active",
        starts_at: "2022-07-01T00:00:00.000Z",
        ends_at: "2022-07-31T00:00:00.000Z",
        customer_groups: [{ id: IdMap.getId("group") }],
        prices: [
          {
            amount: 100,
            currency_code: "usd",
            min_quantity: 1,
            max_quantity: 100,
          },
        ],
      })

      expect(priceListRepository.create).toHaveBeenCalledTimes(1)
      expect(priceListRepository.create).toHaveBeenCalledWith({
        name: "VIP winter sale",
        description: "Winter sale for VIP customers. 25% off selected items.",
        type: "sale",
        status: "active",
        starts_at: "2022-07-01T00:00:00.000Z",
        ends_at: "2022-07-31T00:00:00.000Z",
      })
      expect(customerGroupService.retrieve).toHaveBeenCalledTimes(1)
      expect(customerGroupService.retrieve).toHaveBeenCalledWith(
        IdMap.getId("group")
      )
      expect(moneyAmountRepository.addPriceListPrices).toHaveBeenCalledTimes(1)
      expect(moneyAmountRepository.addPriceListPrices).toHaveBeenCalledWith(
        IdMap.getId("ironman"),
        [
          {
            amount: 100,
            currency_code: "usd",
            min_quantity: 1,
            max_quantity: 100,
          },
        ]
      )
    })
  })

  describe("update", () => {
    const updateRelatedMoneyAmountRepository = MockRepository()
    updateRelatedMoneyAmountRepository.create = jest.fn().mockImplementation((rawEntity) => Promise.resolve(rawEntity))
    updateRelatedMoneyAmountRepository.save = jest.fn().mockImplementation(() => Promise.resolve())
    updateRelatedMoneyAmountRepository.updatePriceListPrices = (new MoneyAmountRepository()).updatePriceListPrices

    const updateRelatedPriceListService = new PriceListService({
      manager: MockManager,
      customerGroupService,
      priceListRepository,
      moneyAmountRepository: updateRelatedMoneyAmountRepository,
<<<<<<< HEAD
      featureFlagRouter: new FlagRouter({})
=======
      regionService: RegionServiceMock
>>>>>>> d14a0398
    })

    it("update only existing price lists and related money amount", async () => {
      await updateRelatedPriceListService.update(IdMap.getId("ironman"), {
        description: "Updated description",
        name: "Updated name",
        prices: [
          {
            id: "pl_dakjn",
            amount: 100,
            currency_code: "usd",
            min_quantity: 1,
            max_quantity: 100,
          },
        ],
      })

      expect(updateRelatedMoneyAmountRepository.create).not.toHaveBeenCalled()
      expect(updateRelatedMoneyAmountRepository.save).toHaveBeenCalled()
    })

    it("update only existing and create new price lists and related money amount", async () => {
      await updateRelatedPriceListService.update(IdMap.getId("ironman"), {
        description: "Updated description",
        name: "Updated name",
        prices: [
          {
            id: "pl_dakjn",
            amount: 100,
            currency_code: "usd",
            min_quantity: 1,
            max_quantity: 100,
          },
          {
            amount: 100,
            currency_code: "usd",
            min_quantity: 1,
            max_quantity: 100,
          },
        ],
      })

      expect(updateRelatedMoneyAmountRepository.create).toHaveBeenCalledTimes(1)
      expect(updateRelatedMoneyAmountRepository.save).toHaveBeenCalled()
    })
  })
})<|MERGE_RESOLUTION|>--- conflicted
+++ resolved
@@ -1,12 +1,9 @@
 import { MedusaError } from "medusa-core-utils"
 import { IdMap, MockManager, MockRepository } from "medusa-test-utils"
+import { MoneyAmountRepository } from "../../repositories/money-amount"
+import { FlagRouter } from "../../utils/flag-router"
 import PriceListService from "../price-list"
-import { MoneyAmountRepository } from "../../repositories/money-amount"
-<<<<<<< HEAD
-import { FlagRouter } from "../../utils/flag-router";
-=======
-import { RegionServiceMock } from "../__mocks__/region";
->>>>>>> d14a0398
+import { RegionServiceMock } from "../__mocks__/region"
 
 const priceListRepository = MockRepository({
   findOne: (q) => {
@@ -46,7 +43,7 @@
     customerGroupService,
     priceListRepository,
     moneyAmountRepository,
-    featureFlagRouter: new FlagRouter({})
+    featureFlagRouter: new FlagRouter({}),
   })
 
   beforeEach(async () => {
@@ -126,20 +123,21 @@
 
   describe("update", () => {
     const updateRelatedMoneyAmountRepository = MockRepository()
-    updateRelatedMoneyAmountRepository.create = jest.fn().mockImplementation((rawEntity) => Promise.resolve(rawEntity))
-    updateRelatedMoneyAmountRepository.save = jest.fn().mockImplementation(() => Promise.resolve())
-    updateRelatedMoneyAmountRepository.updatePriceListPrices = (new MoneyAmountRepository()).updatePriceListPrices
+    updateRelatedMoneyAmountRepository.create = jest
+      .fn()
+      .mockImplementation((rawEntity) => Promise.resolve(rawEntity))
+    updateRelatedMoneyAmountRepository.save = jest
+      .fn()
+      .mockImplementation(() => Promise.resolve())
+    updateRelatedMoneyAmountRepository.updatePriceListPrices = new MoneyAmountRepository().updatePriceListPrices
 
     const updateRelatedPriceListService = new PriceListService({
       manager: MockManager,
       customerGroupService,
       priceListRepository,
       moneyAmountRepository: updateRelatedMoneyAmountRepository,
-<<<<<<< HEAD
-      featureFlagRouter: new FlagRouter({})
-=======
-      regionService: RegionServiceMock
->>>>>>> d14a0398
+      featureFlagRouter: new FlagRouter({}),
+      regionService: RegionServiceMock,
     })
 
     it("update only existing price lists and related money amount", async () => {
