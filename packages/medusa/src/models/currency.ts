--- conflicted
+++ resolved
@@ -49,11 +49,8 @@
  *  name:
  *    description: "The written name of the currency"
  *    type: string
-<<<<<<< HEAD
  *    example: US Dollar
-=======
  *  includes_tax:
  *    description: "[EXPERIMENTAL] Does the currency prices include tax"
  *    type: boolean
->>>>>>> 41718933
  */