import {
  BeforeInsert,
  Column,
  CreateDateColumn,
  DeleteDateColumn,
  Entity,
  Index,
  ManyToMany,
  PrimaryColumn,
  UpdateDateColumn,
} from "typeorm"
import { ulid } from "ulid"
import { DbAwareColumn, resolveDbType } from "../utils/db-aware-column"
import { Customer } from "./customer"
<<<<<<< HEAD
=======
import { PriceList } from "./price-list"
>>>>>>> dfa3502e

@Entity()
export class CustomerGroup {
  @PrimaryColumn()
  id: string

  @Index({ unique: true, where: "deleted_at IS NULL" })
  @Column()
  name: string

  @ManyToMany(() => Customer, (customer) => customer.groups, {
    onDelete: "CASCADE",
  })
  customers: Customer[]

  @ManyToMany(() => PriceList, (priceList) => priceList.customer_groups, {
    onDelete: "CASCADE",
  })
  price_lists: PriceList[]

  @CreateDateColumn({ type: resolveDbType("timestamptz") })
  created_at: Date

  @UpdateDateColumn({ type: resolveDbType("timestamptz") })
  updated_at: Date

  @DeleteDateColumn({ type: resolveDbType("timestamptz") })
  deleted_at: Date

  @DbAwareColumn({ type: "jsonb", nullable: true })
  metadata: any

  @BeforeInsert()
  private beforeInsert() {
    if (this.id) {
      return
    }
    const id = ulid()
    this.id = `cgrp_${id}`
  }
}<|MERGE_RESOLUTION|>--- conflicted
+++ resolved
@@ -12,10 +12,7 @@
 import { ulid } from "ulid"
 import { DbAwareColumn, resolveDbType } from "../utils/db-aware-column"
 import { Customer } from "./customer"
-<<<<<<< HEAD
-=======
 import { PriceList } from "./price-list"
->>>>>>> dfa3502e
 
 @Entity()
 export class CustomerGroup {
