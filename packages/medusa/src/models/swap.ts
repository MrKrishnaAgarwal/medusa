--- conflicted
+++ resolved
@@ -228,11 +228,7 @@
  *     type: string
  *     format: date-time
  *   no_notification:
-<<<<<<< HEAD
- *     description: "Flag for describing whether or not notifications related to this should be send."
-=======
  *     description: "If set to true, no notification will be sent related to this swap"
->>>>>>> 04fe5292
  *     type: boolean
  *   metadata:
  *     description: "An optional key-value map with additional information."
