--- conflicted
+++ resolved
@@ -130,11 +130,7 @@
   @DeleteDateColumn({ type: "timestamptz" })
   deleted_at: Date
 
-<<<<<<< HEAD
   @Column({ type: "boolean", nullable: true})
-=======
-  @Column({ type: "boolean"})
->>>>>>> 547e45d2
   no_notification: Boolean
 
   @Column({ type: "jsonb", nullable: true })
@@ -231,6 +227,9 @@
  *     description: "The date with timezone at which the resource was last updated."
  *     type: string
  *     format: date-time
+ *   no_notification:
+ *     description: "If set to true, no notification will be sent related to this swap"
+ *     type: boolean
  *   metadata:
  *     description: "An optional key-value map with additional information."
  *     type: object
