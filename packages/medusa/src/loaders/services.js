import glob from "glob"
import path from "path"
import { asFunction } from "awilix"

import formatRegistrationName from "../utils/format-registration-name"

/**
 * Registers all services in the services directory
 */
export default ({ container, configModule, isTest }) => {
  const useMock =
    typeof isTest !== "undefined" ? isTest : process.env.NODE_ENV === "test"

  const corePath = useMock ? "../services/__mocks__/*.js" : "../services/*.js"
  const coreFull = path.join(__dirname, corePath)

  const core = glob.sync(coreFull, { cwd: __dirname })
  core.forEach((fn) => {
    const loaded = require(fn).default
<<<<<<< HEAD
    const name = formatRegistrationName(fn)
    container.register({
      [name]: asFunction(
        (cradle) => new loaded(cradle, configModule)
      ).singleton(),
    })
=======
    if (loaded) {
      const name = formatRegistrationName(fn)
      container.register({
        [name]: asFunction(
          cradle => new loaded(cradle, configModule),
        ).singleton(),
      })
    }
>>>>>>> c2241d11
  })
}<|MERGE_RESOLUTION|>--- conflicted
+++ resolved
@@ -17,22 +17,13 @@
   const core = glob.sync(coreFull, { cwd: __dirname })
   core.forEach((fn) => {
     const loaded = require(fn).default
-<<<<<<< HEAD
-    const name = formatRegistrationName(fn)
-    container.register({
-      [name]: asFunction(
-        (cradle) => new loaded(cradle, configModule)
-      ).singleton(),
-    })
-=======
     if (loaded) {
       const name = formatRegistrationName(fn)
       container.register({
         [name]: asFunction(
-          cradle => new loaded(cradle, configModule),
+          (cradle) => new loaded(cradle, configModule)
         ).singleton(),
       })
     }
->>>>>>> c2241d11
   })
 }