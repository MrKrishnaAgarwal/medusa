--- conflicted
+++ resolved
@@ -7,12 +7,9 @@
 } from "class-validator"
 import { defaultAdminRegionFields, defaultAdminRegionRelations } from "."
 
+import { EntityManager } from "typeorm"
 import RegionService from "../../../../services/region"
-<<<<<<< HEAD
 import { validator } from "../../../../utils/validator"
-=======
-import { EntityManager } from "typeorm"
->>>>>>> bc7c2d9c
 
 /**
  * @oas [post] /regions/{id}
