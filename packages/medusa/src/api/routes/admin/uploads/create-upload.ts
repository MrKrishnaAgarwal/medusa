--- conflicted
+++ resolved
@@ -3,13 +3,8 @@
 /**
  * @oas [post] /uploads
  * operationId: "PostUploads"
-<<<<<<< HEAD
- * summary: "Uploads files"
+ * summary: "Upload files"
  * description: "Uploads at least one file to the specific fileservice that is installed in Medusa."
-=======
- * summary: "Upload a file"
- * description: "Uploads a file to the specific fileservice that is installed in Medusa."
->>>>>>> 59448f2a
  * x-authenticated: true
  * requestBody:
  *   content:
