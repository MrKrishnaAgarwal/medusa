import { IsOptional, IsString } from "class-validator"
import { defaultAdminDiscountsFields, defaultAdminDiscountsRelations } from "."
<<<<<<< HEAD

import { AdminUpsertConditionsReq } from "../../../../types/discount"
import { Discount } from "../../../../models/discount"
=======
import { Discount } from "../../../../models"
import { DiscountService } from "../../../../services"
>>>>>>> bc7c2d9c
import DiscountConditionService from "../../../../services/discount-condition"
import { DiscountService } from "../../../../services"
import { getRetrieveConfig } from "../../../../utils/get-query-config"
import { validator } from "../../../../utils/validator"
<<<<<<< HEAD

=======
import { EntityManager } from "typeorm"
>>>>>>> bc7c2d9c
/**
 * @oas [post] /discounts/{discount_id}/conditions/{condition_id}
 * operationId: "PostDiscountsDiscountConditionsCondition"
 * summary: "Updates a DiscountCondition. Only one of `products`, `product_types`, `product_collections`, `product_tags`, and `customer_groups` should be provided."
 * x-authenticated: true
 * parameters:
 *   - (path) discount_id=* {string} The ID of the Product.
 *   - (path) condition_id=* {string} The ID of the DiscountCondition.
 *   - (query) expand {string} (Comma separated) Which fields should be expanded in each item of the result.
 *   - (query) fields {string} (Comma separated) Which fields should be included in each item of the result.
 * description: "Updates a DiscountCondition"
 * requestBody:
 *   content:
 *     application/json:
 *       schema:
 *         properties:
 *           products:
 *              type: array
 *              description: list of product IDs if the condition is applied on products.
 *              items:
 *                type: string
 *           product_types:
 *              type: array
 *              description: list of product type IDs if the condition is applied on product types.
 *              items:
 *                type: string
 *           product_collections:
 *              type: array
 *              description: list of product collection IDs if the condition is applied on product collections.
 *              items:
 *                type: string
 *           product_tags:
 *              type: array
 *              description: list of product tag IDs if the condition is applied on product tags.
 *              items:
 *                type: string
 *           customer_groups:
 *              type: array
 *              description: list of customer group IDs if the condition is applied on customer groups.
 *              items:
 *                type: string
 * tags:
 *   - Discount
 * responses:
 *   200:
 *     description: OK
 *     content:
 *       application/json:
 *         schema:
 *           properties:
 *             discount:
 *               $ref: "#/components/schemas/discount"
 */

export default async (req, res) => {
  const { discount_id, condition_id } = req.params

  const validatedCondition = await validator(
    AdminPostDiscountsDiscountConditionsCondition,
    req.body
  )

  const validatedParams = await validator(
    AdminPostDiscountsDiscountConditionsConditionParams,
    req.query
  )

  const conditionService: DiscountConditionService = req.scope.resolve(
    "discountConditionService"
  )

  const condition = await conditionService.retrieve(condition_id)

  const discountService: DiscountService = req.scope.resolve("discountService")

  let discount = await discountService.retrieve(discount_id)

  const updateObj = {
    ...validatedCondition,
    rule_id: discount.rule_id,
    id: condition.id,
  }

  const manager: EntityManager = req.scope.resolve("manager")
  await manager.transaction(async (transactionManager) => {
    return await conditionService
      .withTransaction(transactionManager)
      .upsertCondition(updateObj)
  })

  const config = getRetrieveConfig<Discount>(
    defaultAdminDiscountsFields,
    defaultAdminDiscountsRelations,
    validatedParams?.fields?.split(",") as (keyof Discount)[],
    validatedParams?.expand?.split(",")
  )

  discount = await discountService.retrieve(discount.id, config)

  res.status(200).json({ discount })
}

export class AdminPostDiscountsDiscountConditionsCondition extends AdminUpsertConditionsReq {}

export class AdminPostDiscountsDiscountConditionsConditionParams {
  @IsString()
  @IsOptional()
  expand?: string

  @IsString()
  @IsOptional()
  fields?: string
}<|MERGE_RESOLUTION|>--- conflicted
+++ resolved
@@ -1,22 +1,14 @@
 import { IsOptional, IsString } from "class-validator"
 import { defaultAdminDiscountsFields, defaultAdminDiscountsRelations } from "."
-<<<<<<< HEAD
 
 import { AdminUpsertConditionsReq } from "../../../../types/discount"
-import { Discount } from "../../../../models/discount"
-=======
 import { Discount } from "../../../../models"
-import { DiscountService } from "../../../../services"
->>>>>>> bc7c2d9c
 import DiscountConditionService from "../../../../services/discount-condition"
 import { DiscountService } from "../../../../services"
+import { EntityManager } from "typeorm"
 import { getRetrieveConfig } from "../../../../utils/get-query-config"
 import { validator } from "../../../../utils/validator"
-<<<<<<< HEAD
 
-=======
-import { EntityManager } from "typeorm"
->>>>>>> bc7c2d9c
 /**
  * @oas [post] /discounts/{discount_id}/conditions/{condition_id}
  * operationId: "PostDiscountsDiscountConditionsCondition"
