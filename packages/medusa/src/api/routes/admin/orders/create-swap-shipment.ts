import {
  IsArray,
  IsBoolean,
  IsNotEmpty,
  IsOptional,
  IsString,
} from "class-validator"
import { OrderService, SwapService } from "../../../../services"
import { defaultAdminOrdersFields, defaultAdminOrdersRelations } from "."

import { validator } from "../../../../utils/validator"
<<<<<<< HEAD

=======
import { EntityManager } from "typeorm"
>>>>>>> bc7c2d9c
/**
 * @oas [post] /orders/{id}/swaps/{swap_id}/shipments
 * operationId: "PostOrdersOrderSwapsSwapShipments"
 * summary: "Create Swap Shipment"
 * description: "Registers a Swap Fulfillment as shipped."
 * x-authenticated: true
 * parameters:
 *   - (path) id=* {string} The ID of the Order.
 *   - (path) swap_id=* {string} The ID of the Swap.
 * requestBody:
 *   content:
 *     application/json:
 *       schema:
 *         required:
 *           - fulfillment_id
 *         properties:
 *           fulfillment_id:
 *             description: The ID of the Fulfillment.
 *             type: string
 *           tracking_numbers:
 *             description: The tracking numbers for the shipment.
 *             type: array
 *             items:
 *               type: string
 *           no_notification:
 *             description: If set to true no notification will be send related to this Claim.
 *             type: boolean
 * tags:
 *   - Swap
 * responses:
 *   200:
 *     description: OK
 *     content:
 *       application/json:
 *         schema:
 *           properties:
 *             order:
 *               $ref: "#/components/schemas/order"
 */
export default async (req, res) => {
  const { id, swap_id } = req.params

  const validated = await validator(
    AdminPostOrdersOrderSwapsSwapShipmentsReq,
    req.body
  )

  const orderService: OrderService = req.scope.resolve("orderService")
  const swapService: SwapService = req.scope.resolve("swapService")

  const manager: EntityManager = req.scope.resolve("manager")
  await manager.transaction(async (transactionManager) => {
    return await swapService.withTransaction(transactionManager).createShipment(
      swap_id,
      validated.fulfillment_id,
      validated.tracking_numbers?.map((n) => ({ tracking_number: n })),
      { no_notification: validated.no_notification }
    )
  })

  const order = await orderService.retrieve(id, {
    select: defaultAdminOrdersFields,
    relations: defaultAdminOrdersRelations,
  })

  res.json({ order })
}

export class AdminPostOrdersOrderSwapsSwapShipmentsReq {
  @IsString()
  @IsNotEmpty()
  fulfillment_id: string

  @IsArray()
  @IsOptional()
  @IsString({ each: true })
  tracking_numbers?: string[] = []

  @IsBoolean()
  @IsOptional()
  no_notification?: boolean
}<|MERGE_RESOLUTION|>--- conflicted
+++ resolved
@@ -8,12 +8,9 @@
 import { OrderService, SwapService } from "../../../../services"
 import { defaultAdminOrdersFields, defaultAdminOrdersRelations } from "."
 
+import { EntityManager } from "typeorm"
 import { validator } from "../../../../utils/validator"
-<<<<<<< HEAD
 
-=======
-import { EntityManager } from "typeorm"
->>>>>>> bc7c2d9c
 /**
  * @oas [post] /orders/{id}/swaps/{swap_id}/shipments
  * operationId: "PostOrdersOrderSwapsSwapShipments"
