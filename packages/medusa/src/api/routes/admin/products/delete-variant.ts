--- conflicted
+++ resolved
@@ -3,11 +3,9 @@
   ProductService,
   ProductVariantService,
 } from "../../../../services"
-<<<<<<< HEAD
 import { defaultAdminProductFields, defaultAdminProductRelations } from "."
-=======
+
 import { EntityManager } from "typeorm"
->>>>>>> bc7c2d9c
 
 /**
  * @oas [delete] /products/{id}/variants/{variant_id}
