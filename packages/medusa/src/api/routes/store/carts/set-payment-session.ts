import { defaultStoreCartFields, defaultStoreCartRelations } from "."

import { CartService } from "../../../../services"
import { IsString } from "class-validator"
import { decorateLineItemsWithTotals } from "./decorate-line-items-with-totals"
<<<<<<< HEAD
import { validator } from "../../../../utils/validator"
=======
import { EntityManager } from "typeorm";
>>>>>>> bc7c2d9c

/**
 * @oas [post] /carts/{id}/payment-session
 * operationId: PostCartsCartPaymentSession
 * summary: Select a Payment Session
 * description: "Selects a Payment Session as the session intended to be used towards the completion of the Cart."
 * parameters:
 *   - (path) id=* {string} The ID of the Cart.
 *   - (body) provider_id=* {string} The ID of the Payment Provider.
 * tags:
 *   - Cart
 * responses:
 *   200:
 *     description: OK
 *     content:
 *       application/json:
 *         schema:
 *           properties:
 *             cart:
 *               $ref: "#/components/schemas/cart"
 */
export default async (req, res) => {
  const { id } = req.params

  const validated = await validator(
    StorePostCartsCartPaymentSessionReq,
    req.body
  )

  const cartService: CartService = req.scope.resolve("cartService")

  const manager: EntityManager = req.scope.resolve("manager")
  await manager.transaction(async (transactionManager) => {
    return await cartService.withTransaction(transactionManager).setPaymentSession(id, validated.provider_id)
  })

  const cart = await cartService.retrieve(id, {
    select: defaultStoreCartFields,
    relations: defaultStoreCartRelations,
  })

  const data = await decorateLineItemsWithTotals(cart, req)
  res.status(200).json({ cart: data })
}

export class StorePostCartsCartPaymentSessionReq {
  @IsString()
  provider_id: string
}<|MERGE_RESOLUTION|>--- conflicted
+++ resolved
@@ -1,13 +1,10 @@
 import { defaultStoreCartFields, defaultStoreCartRelations } from "."
 
 import { CartService } from "../../../../services"
+import { EntityManager } from "typeorm";
 import { IsString } from "class-validator"
 import { decorateLineItemsWithTotals } from "./decorate-line-items-with-totals"
-<<<<<<< HEAD
 import { validator } from "../../../../utils/validator"
-=======
-import { EntityManager } from "typeorm";
->>>>>>> bc7c2d9c
 
 /**
  * @oas [post] /carts/{id}/payment-session
