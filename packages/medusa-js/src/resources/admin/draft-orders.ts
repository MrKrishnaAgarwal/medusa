import {
  AdminDraftOrdersDeleteRes,
  AdminDraftOrdersListRes,
  AdminDraftOrdersRes,
  AdminGetDraftOrdersParams,
  AdminPostDraftOrdersDraftOrderLineItemsItemReq,
  AdminPostDraftOrdersDraftOrderLineItemsReq,
  AdminPostDraftOrdersDraftOrderRegisterPaymentRes,
  AdminPostDraftOrdersDraftOrderReq,
  AdminPostDraftOrdersReq,
} from "@medusajs/medusa"
import qs from "qs"
import { ResponsePromise } from "../../typings"
import BaseResource from "../base"

class AdminDraftOrdersResource extends BaseResource {
  /**
   * @description Creates a draft order
   */
  create(
<<<<<<< HEAD
    payload: AdminPostDraftOrdersReq,
    customHeaders: Record<string, any> = {}): ResponsePromise<AdminDraftOrdersRes> {
=======
    payload: AdminPostDraftOrdersDraftOrderReq,
    customHeaders: Record<string, any> = {}
  ): ResponsePromise<AdminDraftOrdersRes> {
>>>>>>> aa4bf795
    const path = `/admin/draft-orders`
    return this.client.request("POST", path, payload, {}, customHeaders)
  }

  /**
   * @description Add line item to draft order
   */
  addLineItem(
    id: string,
    payload: AdminPostDraftOrdersDraftOrderLineItemsReq,
    customHeaders: Record<string, any> = {}
  ): ResponsePromise<AdminDraftOrdersRes> {
    const path = `/admin/draft-orders/${id}/line-items`
    return this.client.request("POST", path, payload, {}, customHeaders)
  }

  /**
   * @description Delete draft order
   */
  delete(
    id: string,
    customHeaders: Record<string, any> = {}
  ): ResponsePromise<AdminDraftOrdersDeleteRes> {
    const path = `/admin/draft-orders/${id}`
    return this.client.request("DELETE", path, undefined, {}, customHeaders)
  }

  /**
   * @description Remove line item
   */
  removeLineItem(
    id: string,
    itemId: string,
    customHeaders: Record<string, any> = {}
  ): ResponsePromise<AdminDraftOrdersRes> {
    const path = `/admin/draft-orders/${id}/line-items/${itemId}`
    return this.client.request("DELETE", path, undefined, {}, customHeaders)
  }

  /**
   * @description Retrieves a draft order
   */
  retrieve(
    id: string,
    customHeaders: Record<string, any> = {}
  ): ResponsePromise<AdminDraftOrdersRes> {
    const path = `/admin/draft-orders/${id}`
    return this.client.request("GET", path, undefined, {}, customHeaders)
  }

  /**
   * @description Lists draft orders
   */
  list(
    query?: AdminGetDraftOrdersParams,
    customHeaders: Record<string, any> = {}
  ): ResponsePromise<AdminDraftOrdersListRes> {
    let path = `/admin/draft-orders`

    if (query) {
      const queryString = qs.stringify(query)
      path = `/admin/draft-orders?${queryString}`
    }

    return this.client.request("GET", path, undefined, {}, customHeaders)
  }

  /**
   * @description Mark a draft order as paid
   */
  markPaid(
    id: string,
    customHeaders: Record<string, any> = {}
  ): ResponsePromise<AdminPostDraftOrdersDraftOrderRegisterPaymentRes> {
    const path = `/admin/draft-orders/${id}/pay`
<<<<<<< HEAD
    return this.client.request("POST", path, {}, customHeaders)
=======
    return this.client.request("POST", path, undefined)
>>>>>>> aa4bf795
  }

  /**
   * @description Update draft order
   */
  update(
    id: string,
    payload: AdminPostDraftOrdersDraftOrderReq,
    customHeaders: Record<string, any> = {}
  ): ResponsePromise<AdminDraftOrdersRes> {
    const path = `/admin/draft-orders/${id}`
    return this.client.request("POST", path, payload, {}, customHeaders)
  }

  /**
   * @description Update draft order line item
   */
  updateLineItem(
    id: string,
    itemId: string,
    payload: AdminPostDraftOrdersDraftOrderLineItemsItemReq,
    customHeaders: Record<string, any> = {}
  ): ResponsePromise<AdminDraftOrdersRes> {
    const path = `/admin/draft-orders/${id}/line-items/${itemId}`
    return this.client.request("POST", path, payload, {}, customHeaders)
  }
}

export default AdminDraftOrdersResource<|MERGE_RESOLUTION|>--- conflicted
+++ resolved
@@ -18,14 +18,8 @@
    * @description Creates a draft order
    */
   create(
-<<<<<<< HEAD
     payload: AdminPostDraftOrdersReq,
     customHeaders: Record<string, any> = {}): ResponsePromise<AdminDraftOrdersRes> {
-=======
-    payload: AdminPostDraftOrdersDraftOrderReq,
-    customHeaders: Record<string, any> = {}
-  ): ResponsePromise<AdminDraftOrdersRes> {
->>>>>>> aa4bf795
     const path = `/admin/draft-orders`
     return this.client.request("POST", path, payload, {}, customHeaders)
   }
@@ -101,11 +95,7 @@
     customHeaders: Record<string, any> = {}
   ): ResponsePromise<AdminPostDraftOrdersDraftOrderRegisterPaymentRes> {
     const path = `/admin/draft-orders/${id}/pay`
-<<<<<<< HEAD
     return this.client.request("POST", path, {}, customHeaders)
-=======
-    return this.client.request("POST", path, undefined)
->>>>>>> aa4bf795
   }
 
   /**
