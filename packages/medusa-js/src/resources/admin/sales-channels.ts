import {
<<<<<<< HEAD
  AdminPostSalesChannelReq,
  AdminSalesChannelRes,
=======
  AdminSalesChannelsRes,
  AdminPostSalesChannelsSalesChannelReq,
>>>>>>> 428a8012
} from "@medusajs/medusa"
import { ResponsePromise } from "../../typings"
import BaseResource from "../base"

class AdminSalesChannelsResource extends BaseResource {
<<<<<<< HEAD

  /**
=======
  /** retrieve a sales channel
   * @experimental This feature is under development and may change in the future.
   * To use this feature please enable featureflag `sales_channels` in your medusa backend project.
>>>>>>> 428a8012
   * @description gets a sales channel
   * @returns a medusa sales channel
   */
  retrieve(
    salesChannelId: string,
    customHeaders: Record<string, any> = {}
  ): ResponsePromise<AdminSalesChannelsRes> {
    const path = `/admin/sales-channels/${salesChannelId}`
    return this.client.request("GET", path, {}, {}, customHeaders)
  }

<<<<<<< HEAD
  /**
   * Create a medusa sales channel
   * @returns the created channel
   */
  create(
    payload: AdminPostSalesChannelReq,
    customHeaders: Record<string, any> = {}
  ): ResponsePromise<AdminSalesChannelRes> {
    const path = `/admin/sales-channels`
    return this.client.request("POST", path, payload, {}, customHeaders)
  }

  /*create(
=======
  /* create(
>>>>>>> 428a8012
    payload: any,
    customHeaders: Record<string, any> = {}
  ): ResponsePromise<any> {}*/

  /** update a sales channel
   * @experimental This feature is under development and may change in the future.
   * To use this feature please enable featureflag `sales_channels` in your medusa backend project.
   * @description updates a sales channel
   * @returns the updated medusa sales channel
   */
  update(
    salesChannelId: string,
    payload: AdminPostSalesChannelsSalesChannelReq,
    customHeaders: Record<string, any> = {}
  ): ResponsePromise<AdminSalesChannelsRes> {
    const path = `/admin/sales-channels/${salesChannelId}`
    return this.client.request("POST", path, payload, {}, customHeaders)
  }

  /* delete(
    id: string,
    customHeaders: Record<string, any> = {}
  ): ResponsePromise<any> {
  }*/

  /* list(
    query?: any,
    customHeaders: Record<string, any> = {}
  ): ResponsePromise<any> {
  }*/
}

export default AdminSalesChannelsResource<|MERGE_RESOLUTION|>--- conflicted
+++ resolved
@@ -1,24 +1,17 @@
 import {
-<<<<<<< HEAD
   AdminPostSalesChannelReq,
   AdminSalesChannelRes,
-=======
   AdminSalesChannelsRes,
   AdminPostSalesChannelsSalesChannelReq,
->>>>>>> 428a8012
 } from "@medusajs/medusa"
 import { ResponsePromise } from "../../typings"
 import BaseResource from "../base"
 
 class AdminSalesChannelsResource extends BaseResource {
-<<<<<<< HEAD
 
-  /**
-=======
   /** retrieve a sales channel
    * @experimental This feature is under development and may change in the future.
    * To use this feature please enable featureflag `sales_channels` in your medusa backend project.
->>>>>>> 428a8012
    * @description gets a sales channel
    * @returns a medusa sales channel
    */
@@ -30,8 +23,7 @@
     return this.client.request("GET", path, {}, {}, customHeaders)
   }
 
-<<<<<<< HEAD
-  /**
+  /* *
    * Create a medusa sales channel
    * @returns the created channel
    */
@@ -42,14 +34,6 @@
     const path = `/admin/sales-channels`
     return this.client.request("POST", path, payload, {}, customHeaders)
   }
-
-  /*create(
-=======
-  /* create(
->>>>>>> 428a8012
-    payload: any,
-    customHeaders: Record<string, any> = {}
-  ): ResponsePromise<any> {}*/
 
   /** update a sales channel
    * @experimental This feature is under development and may change in the future.
