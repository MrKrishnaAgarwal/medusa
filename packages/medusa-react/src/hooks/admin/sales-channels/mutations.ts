--- conflicted
+++ resolved
@@ -1,7 +1,8 @@
-<<<<<<< HEAD
 import {
   AdminPostSalesChannelReq,
   AdminSalesChannelRes,
+  AdminSalesChannelsRes,
+  AdminPostSalesChannelsSalesChannelReq,
 } from "@medusajs/medusa"
 import { Response } from "@medusajs/medusa-js"
 import { useMutation, UseMutationOptions, useQueryClient } from "react-query"
@@ -17,26 +18,6 @@
  * To use this feature please enable the corresponding feature flag in your medusa backend project.
  */
 export const useAdminCreateSalesChannel = (
-=======
-import { useMutation, UseMutationOptions, useQueryClient } from "react-query"
-import {
-  AdminSalesChannelsRes,
-  AdminPostSalesChannelsSalesChannelReq,
-} from "@medusajs/medusa"
-import { Response } from "@medusajs/medusa-js"
-import { useMedusa } from "../../../contexts"
-import { buildOptions } from "../../utils/buildOptions"
-import { adminSalesChannelsKeys } from "./queries"
-
-/** update a sales channel
- * @experimental This feature is under development and may change in the future.
- * To use this feature please enable featureflag `sales_channels` in your medusa backend project.
- * @description updates a sales channel
- * @returns the updated medusa sales channel
- */
-export const useAdminUpdateSalesChannel = (
-  id: string,
->>>>>>> 428a8012
   options?: UseMutationOptions<
     Response<AdminSalesChannelRes>,
     Error,
@@ -45,12 +26,32 @@
 ) => {
   const { client } = useMedusa()
   const queryClient = useQueryClient()
+
   return useMutation(
-<<<<<<< HEAD
     (payload: AdminPostSalesChannelReq) =>
       client.admin.salesChannels.create(payload),
     buildOptions(queryClient, [adminSalesChannelsKeys.list()], options)
-=======
+  )
+}
+
+
+/** update a sales channel
+ * @experimental This feature is under development and may change in the future.
+ * To use this feature please enable feature flag `sales_channels` in your medusa backend project.
+ * @description updates a sales channel
+ * @returns the updated medusa sales channel
+ */
+export const useAdminUpdateSalesChannel = (
+  id: string,
+  options?: UseMutationOptions<
+    Response<AdminSalesChannelsRes>,
+    Error,
+    AdminPostSalesChannelsSalesChannelReq
+    >
+) => {
+  const { client } = useMedusa()
+  const queryClient = useQueryClient()
+  return useMutation(
     (payload: AdminPostSalesChannelsSalesChannelReq) =>
       client.admin.salesChannels.update(id, payload),
     buildOptions(
@@ -59,37 +60,4 @@
       options
     )
   )
-}
-
-/*export const useAdminCreateSalesChannel = (
-  options?: UseMutationOptions<
-    Response<AdminSalesChannelsRes>,
-    Error,
-    AdminPostSalesChannelsReq
-  >
-) => {
-  const { client } = useMedusa()
-  const queryClient = useQueryClient()
-  return useMutation(
-    (payload: AdminPostSalesChannelsReq) => client.admin.salesChannels.create(payload),
-    buildOptions(queryClient, adminSalesChannelsKeys.lists(), options)
-  )
-}*/
-
-/*export const useAdminDeleteSalesChannel = (
-  id: string,
-  options?: UseMutationOptions<Response<AdminSalesChannelsDeleteRes>, Error, void>
-) => {
-  const { client } = useMedusa()
-  const queryClient = useQueryClient()
-
-  return useMutation(
-    () => client.admin.salesChannels.delete(id),
-    buildOptions(
-      queryClient,
-      [adminSalesChannelsKeys.lists(), adminSalesChannelsKeys.detail(id)],
-      options
-    )
->>>>>>> 428a8012
-  )
 }