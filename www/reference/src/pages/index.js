import React from "react"
import { graphql } from "gatsby"
import { Helmet } from "react-helmet"
<<<<<<< HEAD
import { graphql } from "gatsby"
=======
import { Flex, Box } from "theme-ui"
>>>>>>> 2d29b4b9

import Layout from "../components/layout"
import Section from "../components/section"
import ReferenceItem from "../components/ReferenceItem"

<<<<<<< HEAD
import Storefront from "../../data/storefront-api.json"

export default function Home({ data }) {
  console.log(data)
  console.log(Storefront.tags)
=======
export default function Home({ data }) {
  console.log("api node: ", data)
  const { admin, store } = data

  const Sections = admin.sections.map(({ section }) => (
    <Section
      id={section.section_name}
      key={section.section_name}
      name={section.section_name}
    />
  ))

>>>>>>> 2d29b4b9
  return (
    <Layout>
      <Helmet>
        <title>API Docs | Medusa Commerce</title>
      </Helmet>
<<<<<<< HEAD
      <Flex>
        <SideBar tags={Storefront.tags} />
        <DocsReader tags={Storefront.tags} spec={Storefront.spec} />
      </Flex>
=======
      <main>
        <Flex>
          <Box>{Sections}</Box>
        </Flex>
      </main>
>>>>>>> 2d29b4b9
    </Layout>
  )
}

<<<<<<< HEAD
export const query = graphql`
  query MyQuery {
    allFile(
      filter: {
        name: { eq: "store-spec3" }
        internal: { mediaType: { eq: "application/json" } }
      }
    ) {
      nodes {
        name
        sourceInstanceName
        internal {
          type
          mediaType
        }
        childApiJson {
          tags {
            name
          }
        }
      }
    }
  }
`
=======
export const data = graphql`
  query MyQuery {
    admin {
      sections {
        section {
          ...AdminSection
        }
      }
    }
  }
`

/**query store example:
 * export const data = graphql`
  query MyQuery {
    store {
      sections {
        section {
          ...StoreSection
        }
      }
    }
  }
`
 */
>>>>>>> 2d29b4b9
<|MERGE_RESOLUTION|>--- conflicted
+++ resolved
@@ -1,23 +1,12 @@
 import React from "react"
 import { graphql } from "gatsby"
 import { Helmet } from "react-helmet"
-<<<<<<< HEAD
-import { graphql } from "gatsby"
-=======
 import { Flex, Box } from "theme-ui"
->>>>>>> 2d29b4b9
 
 import Layout from "../components/layout"
 import Section from "../components/section"
 import ReferenceItem from "../components/ReferenceItem"
 
-<<<<<<< HEAD
-import Storefront from "../../data/storefront-api.json"
-
-export default function Home({ data }) {
-  console.log(data)
-  console.log(Storefront.tags)
-=======
 export default function Home({ data }) {
   console.log("api node: ", data)
   const { admin, store } = data
@@ -30,54 +19,20 @@
     />
   ))
 
->>>>>>> 2d29b4b9
   return (
     <Layout>
       <Helmet>
         <title>API Docs | Medusa Commerce</title>
       </Helmet>
-<<<<<<< HEAD
-      <Flex>
-        <SideBar tags={Storefront.tags} />
-        <DocsReader tags={Storefront.tags} spec={Storefront.spec} />
-      </Flex>
-=======
       <main>
         <Flex>
           <Box>{Sections}</Box>
         </Flex>
       </main>
->>>>>>> 2d29b4b9
     </Layout>
   )
 }
 
-<<<<<<< HEAD
-export const query = graphql`
-  query MyQuery {
-    allFile(
-      filter: {
-        name: { eq: "store-spec3" }
-        internal: { mediaType: { eq: "application/json" } }
-      }
-    ) {
-      nodes {
-        name
-        sourceInstanceName
-        internal {
-          type
-          mediaType
-        }
-        childApiJson {
-          tags {
-            name
-          }
-        }
-      }
-    }
-  }
-`
-=======
 export const data = graphql`
   query MyQuery {
     admin {
@@ -102,5 +57,4 @@
     }
   }
 `
- */
->>>>>>> 2d29b4b9
+ */