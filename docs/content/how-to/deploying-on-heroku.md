---
title: "Deploying on Heroku"
---

# Deploying on Heroku

This is a guide for deploying a Medusa project on Heroku. Heroku is at PaaS that allows you to easily deploy your applications in the cloud.

> We assume, that you are currently running a local instance of Medusa. If not, check out our [Quickstart](https://docs.medusa-commerce.com/quickstart/quick-start) or use `npx create-medusa-app` to set up your application in a matter of minutes. For the latter, see [this guide](https://docs.medusa-commerce.com/how-to/create-medusa-app) for a small walkthrough.

### 1. Install the Heroku CLI

Install Heroku on your machine:

**Ubuntu**

```shell=
sudo snap install --classic heroku
```

**MacOS**

```shell=
brew tap heroku/brew && brew install heroku
```

**Windows**

Download the appropriate installer for your Windows installation:

[64-bit installer](https://cli-assets.heroku.com/heroku-x64.exe)
[32-bit installer](https://cli-assets.heroku.com/heroku-x86.exe)

### 2. Login to Heroku from your CLI

Connect to your Heroku account from your terminal:

```shell=
heroku login
```

> Follow the instructions on your terminal

### 3. Create an app on Heroku

In your **Medusa project directory** run the following commands to create an app on Heroku and add it as a remote origin.

```shell=
heroku create medusa-test-app
heroku git:remote -a medusa-test-app
```

### 4. Install Postgresql and Redis on Heroku

Medusa requires a Postgres database and a Redis instance to work. These are added through the Heroku CLI using the following commands.

> In this below example, we initialize the resources on free plans. This is not a valid configuration for a production environment.

#### Postgresql

Add a Postgres addon to your Heroku app

```shell=
heroku addons:create heroku-postgresql:hobby-dev
```

You can find more informations, plans and pricing about Heroku Postgres [here](https://elements.heroku.com/addons/heroku-postgresql).

#### Redis To Go

Add a Redis instance to your Heroku app

> The addon `redistogo:nano` is free, but Heroku requires you to add a payment method to proceed.

```shell=
heroku addons:create redistogo:nano
```

You can find more informations, plans and pricing about Redis To Go [here](https://elements.heroku.com/addons/redistogo).

### 5. Configure environment variables on Heroku

Medusa requires a set of environment variables. From you project repository run the following commands:.

```shell=
heroku config:set NODE_ENV=production
heroku config:set JWT_SECRET=your-super-secret
heroku config:set COOKIE_SECRET=your-super-secret-pt2
heroku config:set NPM_CONFIG_PRODUCTION=false
```

> Make sure to use actual secrets in a production environment.
<<<<<<< HEAD
> Additionally, we need to set the buildpack to Node.js
=======

Additionally, we need to set the buildpack to Node.js
>>>>>>> 54a56f96

```shell=
heroku buildpacks:set heroku/nodejs
```

#### Configure the Redis URL

The library we use for connecting to Redis, does not allow usernames in the connection string. Therefore, we need to perform the following commands to remove it.
Get the current Redis URL:

```shell=
heroku config:get REDISTOGO_URL
```

You should get something like:

```shell=
redis://redistogo:some_password_123@some.redistogo.com:9660/
```

Remove the username from the Redis URL:

```shell=
redis://r̶e̶d̶i̶s̶t̶o̶g̶o̶:some_password_123@sole.redistogo.com:9660/
```

Set the new environment variable `REDIS_URL`

```shell=
heroku config:set REDIS_URL=redis://:some_password_123@sole.redistogo.com:9660/
```

### 6. Configure Medusa

Before jumping into the deployment, we need to configure Medusa.

#### `medusa-config.js`

Update `module.exports` to include the following:

```javascript=
module.exports = {
  projectConfig: {
    redis_url: REDIS_URL,
    database_url: DATABASE_URL,
    database_type: "postgres",
    store_cors: STORE_CORS,
    admin_cors: ADMIN_CORS,
    database_extra:
      process.env.NODE_ENV !== "development"
        ? { ssl: { rejectUnauthorized: false } }
        : {},
  },
  plugins,
};
```

#### `package.json`

Update `scripts` to include the following:

```json=
...
"scripts": {
    "serve": "medusa start",
    "start": "medusa develop",
    "heroku-postbuild": "medusa migrations run",
    "prepare": "npm run build",
    "build": "babel src -d dist --extensions \".ts,.js\""
},
...
```

### 6. Launch you Medusa app

Finally, we need to commit and push our changes to Heroku:

```shell=
git add .
git commit -m "Deploy Medusa App on Heroku"
git push heroku HEAD:master
```

### 7. Inspect your build logs

You can explore your Heroku app build logs using the following command in your project directory.

```shell=
heroku logs -n 500000 --remote heroku --tail
```

### 8. Create a user (optional)

As an optional extra step, we can create a user for you to use when your admin system is up and running.

```shell=
heroku run -a medusa-test-app -- medusa user -e "some-user@test.com" -p "SuperSecret1234"
```

### What's next?

You now have a production ready application running on Heroku. This can be scaled and configured to fit your business needs.

Furthermore, you can deploy a Medusa Admin for your application, such that you can start managing your store from an interface.

- [Deploy Admin on Netlify](https://docs.medusa-commerce.com/how-to/deploying-admin-on-netlify)
- Deploy Admin on Gatsby Cloud (Coming soon)<|MERGE_RESOLUTION|>--- conflicted
+++ resolved
@@ -90,12 +90,8 @@
 ```
 
 > Make sure to use actual secrets in a production environment.
-<<<<<<< HEAD
-> Additionally, we need to set the buildpack to Node.js
-=======
 
 Additionally, we need to set the buildpack to Node.js
->>>>>>> 54a56f96
 
 ```shell=
 heroku buildpacks:set heroku/nodejs
