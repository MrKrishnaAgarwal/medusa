--- conflicted
+++ resolved
@@ -116,11 +116,6 @@
 yarn global add create-strapi-app@3.6.8
 create-strapi-app strapi-medusa --template https://github.com/Deathwish98/strapi-medusa-template.git
 ```
-<<<<<<< HEAD
-=======
-
-> Note: The plugin expects node version to be '>= 10.16.0 and <=14.x.x', otherwise it will throw an error.
->>>>>>> 181d4354
 
 > Note: The plugin expects node version to be '>= 10.16.0 and <=14.x.x', otherwise it will throw an error.
 
